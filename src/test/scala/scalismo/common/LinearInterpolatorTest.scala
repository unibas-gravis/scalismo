--- conflicted
+++ resolved
@@ -59,8 +59,6 @@
 
     }
 
-<<<<<<< HEAD
-=======
     it("correctly interpolates in 1D") {
 
       val dom = DiscreteImageDomain1D(Point(0), EuclideanVector(1), IntVector(2))
@@ -72,7 +70,6 @@
 
     }
 
->>>>>>> cf3d06f0
     it("can be evaluated everywhere where the original image is defined") {
       val originalDomain =
         DiscreteImageDomain3D(Point3D(0, 0, 0), EuclideanVector3D(0.1, 0.1, 0.1), IntVector3D(10, 10, 10))
