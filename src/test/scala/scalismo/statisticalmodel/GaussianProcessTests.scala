/*
 * Copyright 2015 University of Basel, Graphics and Vision Research Group
 *
 * Licensed under the Apache License, Version 2.0 (the "License");
 * you may not use this file except in compliance with the License.
 * You may obtain a copy of the License at
 *
 *     http://www.apache.org/licenses/LICENSE-2.0
 *
 * Unless required by applicable law or agreed to in writing, software
 * distributed under the License is distributed on an "AS IS" BASIS,
 * WITHOUT WARRANTIES OR CONDITIONS OF ANY KIND, either express or implied.
 * See the License for the specific language governing permissions and
 * limitations under the License.
 */
package scalismo.statisticalmodel

import breeze.linalg.{ DenseMatrix, DenseVector }
import breeze.stats.distributions.Gaussian
import scalismo.ScalismoTestSuite
import scalismo.common._
import scalismo.geometry.Point.implicits._
import scalismo.geometry._
import scalismo.image.DiscreteImageDomain
import scalismo.kernels.{ DiagonalKernel, GaussianKernel, MatrixValuedPDKernel }
import scalismo.numerics.{ GridSampler, UniformSampler }
import scalismo.utils.Random

import scala.language.implicitConversions

class GaussianProcessTests extends ScalismoTestSuite {

  implicit val random = Random(42)

  implicit def doubleToFloat(d: Double): Float = d.toFloat

  implicit def intToPointId(i: Int): PointId = PointId(i)

  implicit def intSeqToPointId(i: Seq[Int]): Seq[PointId] = i.map(PointId)

  describe("samples from a gaussian process") {

    def testVarianceForGP(gp: GaussianProcess[_1D, EuclideanVector[_1D]], domain: BoxDomain[_1D]): Unit = {
      val numPoints = 3
      val sampler = UniformSampler(domain, numPoints)

      val (pts, _) = sampler.sample.unzip

      val numSamples = 500
      def sampleValueForIthPoint(i: Int) = for (_ <- 0 until numSamples) yield {
        val ptData = gp.sampleAtPoints(UnstructuredPointsDomain(pts))
        ptData(i)(0)
      }

      // choose an arbitrary point of the domain and check that its mean and variance is correct

      def testAtIthPoint(i: Int) {
        val sampleValuesAtPt = sampleValueForIthPoint(i)
        val meanAtPt = sampleValuesAtPt.sum / numSamples
        val varAtPt = sampleValuesAtPt.foldLeft(0.0)((acc, e) => acc + (e - meanAtPt) * (e - meanAtPt)) / numSamples

        meanAtPt should be(0.0 +- 3e-1)
        varAtPt should be(1.0 +- 3e-1)
      }
      for (i <- 0 until numPoints) testAtIthPoint(i)
    }

    it("have the correct mean and variance for a full gp") {
      val domain = BoxDomain(Point(-1.0), Point(1.0))
      val m = Field(domain, (_: Point[_1D]) => EuclideanVector(0))
      val k = DiagonalKernel(GaussianKernel[_1D](2.0), 1)
      val gp = GaussianProcess[_1D, EuclideanVector[_1D]](m, k)
      testVarianceForGP(gp, domain)
    }

    it("have the correct mean and variance for a low-rank gp") {
      val domain = BoxDomain(Point(-1.0), Point(1.0))
      val m: Field[_1D, EuclideanVector[_1D]] with Object { val f: (Point[_1D]) => EuclideanVector[_1D]; def domain: Domain[_1D] } = Field(domain, (_: Point[_1D]) => EuclideanVector(0))
      val k: DiagonalKernel[_1D] = DiagonalKernel(GaussianKernel[_1D](2.0), 1)
      val sampler = UniformSampler(domain, 500)
      val lgp = LowRankGaussianProcess.approximateGPNystrom(GaussianProcess(m, k), sampler, 100)

      testVarianceForGP(lgp, domain)
    }

    it("yields the same values as the original gp at the given points") {
      val domain = BoxDomain(Point(-2.0f, 1.0f), Point(1.0f, 2.0f))
      val m = Field(domain, (_: Point[_2D]) => EuclideanVector(0.0f, 0.0f))
      val gp = GaussianProcess(m, DiagonalKernel(GaussianKernel[_2D](1.0), 2))

      val testPts = IndexedSeq(Point(-1.0f, 1.5f), Point(0.0f, 1.7f))
      val discreteGP = gp.marginal(UnstructuredPointsDomain(testPts))

      for ((testPt, testPtId) <- testPts.zipWithIndex) {
        discreteGP.mean(testPtId) should equal(gp.mean(testPt))
        for ((testPt2, testPtId2) <- testPts.zipWithIndex) {
          discreteGP.cov(testPtId, testPtId2) should equal(gp.cov(testPt, testPt2))
        }
      }
    }

  }

  describe("A Gaussian process regression") {
    it("keeps the landmark points fixed for a 1D case") {
      val domain = BoxDomain(-5.0, 5.0)
      val kernel = DiagonalKernel(GaussianKernel[_1D](5), 1)
<<<<<<< HEAD
      val gp = GaussianProcess(Field(domain, (_: Point[_1D]) => Vector(0f)), kernel)
      val gpLowRank = LowRankGaussianProcess.approximateGPNystrom(gp, UniformSampler(domain, 500), 100)
=======
      val gp = GaussianProcess(Field(domain, (_: Point[_1D]) => EuclideanVector(0f)), kernel)
      val gpLowRank = LowRankGaussianProcess.approximateGP(gp, UniformSampler(domain, 500), 100)
>>>>>>> 5fc5307e

      val trainingData = IndexedSeq((-3.0, 1.0), (-1.0, 3.0), (0.0, -1.0), (1.0, -1.0), (3.0, 0.0)).map(t => (Point(t._1), EuclideanVector(t._2)))
      val posteriorGP = gp.posterior(trainingData, 1e-8)
      val posteriorGPLowRank = gpLowRank.posterior(trainingData, 1e-8)
      for ((x, y) <- trainingData) {
        posteriorGP.mean(x)(0) should be(y(0) +- 1e-1)
        posteriorGPLowRank.mean(x)(0) should be(y(0) +- 1e-1)
      }

    }

    it("yields a larger posterior variance for points that are less strongly constrained") {
      val domain = BoxDomain(-5.0, 5.0)
      val kernel = DiagonalKernel(GaussianKernel[_1D](1.0), 1)
<<<<<<< HEAD
      val gp = GaussianProcess(Field(domain, (_: Point[_1D]) => Vector(0f)), kernel)
      val gpLowRank = LowRankGaussianProcess.approximateGPNystrom(gp, UniformSampler(domain, 500), 100)
=======
      val gp = GaussianProcess(Field(domain, (_: Point[_1D]) => EuclideanVector(0f)), kernel)
      val gpLowRank = LowRankGaussianProcess.approximateGP(gp, UniformSampler(domain, 500), 100)
>>>>>>> 5fc5307e

      val pt1 = -3.0
      val val1 = 1.0
      val pt2 = 1.0
      val val2 = -1.0
      def errorForSigma(sigma2: Double) = {
        MultivariateNormalDistribution(DenseVector(0.0), DenseMatrix.eye[Double](1) * sigma2)
      }
      val trainingData = IndexedSeq((pt1, val1, 0.1), (pt2, val2, 2.0))
        .map(t => (Point(t._1), EuclideanVector(t._2), errorForSigma(t._3)))
      val posteriorGPLowRank = gpLowRank.posterior(trainingData)
      val posteriorGP = gp.posterior(trainingData)

      posteriorGPLowRank.cov(pt1, pt1)(0, 0) should be < posteriorGPLowRank.cov(pt2, pt2)(0, 0)
      posteriorGP.cov(pt1, pt1)(0, 0) should be < posteriorGP.cov(pt2, pt2)(0, 0)
    }

    it("keeps the landmark points fixed for a 2D case") {
      val domain = BoxDomain((-5.0, -5.0), (5.0, 5.0))
<<<<<<< HEAD
      val gp = GaussianProcess[_2D, Vector[_2D]](DiagonalKernel(GaussianKernel[_2D](5), 2))
      val gpLowRank = LowRankGaussianProcess.approximateGPNystrom[_2D, Vector[_2D]](gp, UniformSampler(domain, 400), 100)
=======
      val gp = GaussianProcess[_2D, EuclideanVector[_2D]](DiagonalKernel(GaussianKernel[_2D](5), 2))
      val gpLowRank = LowRankGaussianProcess.approximateGP[_2D, EuclideanVector[_2D]](gp, UniformSampler(domain, 400), 100)
>>>>>>> 5fc5307e

      val trainingData = IndexedSeq((Point(-3.0, -3.0), EuclideanVector(1.0, 1.0)), (Point(-1.0, 3.0), EuclideanVector(0.0, -1.0)))

      val posteriorGP = gp.posterior(trainingData, 1e-5)
      val posteriorGPLowRank = gpLowRank.posterior(trainingData, 1e-5)

      for ((x, y) <- trainingData) {
        posteriorGPLowRank.mean(x)(0) should be(y(0) +- 0.0001)
        posteriorGPLowRank.mean(x)(1) should be(y(1) +- 0.0001)
        posteriorGP.mean(x)(0) should be(y(0) +- 0.0001)
        posteriorGP.mean(x)(1) should be(y(1) +- 0.0001)

      }
    }

    it("keeps the landmark points fixed for a 3D case") {
      val domain = BoxDomain((-5.0, -5.0, -5.0), (5.0, 5.0, 5.0))
<<<<<<< HEAD
      val gp = GaussianProcess[_3D, Vector[_3D]](DiagonalKernel(GaussianKernel[_3D](5), 3))
      val gpLowRank = LowRankGaussianProcess.approximateGPNystrom[_3D, Vector[_3D]](gp, UniformSampler(domain, 6 * 6 * 6), 50)
=======
      val gp = GaussianProcess[_3D, EuclideanVector[_3D]](DiagonalKernel(GaussianKernel[_3D](5), 3))
      val gpLowRank = LowRankGaussianProcess.approximateGP[_3D, EuclideanVector[_3D]](gp, UniformSampler(domain, 6 * 6 * 6), 50)
>>>>>>> 5fc5307e

      val trainingData = IndexedSeq((Point(-3.0, -3.0, -1.0), EuclideanVector(1.0, 1.0, 2.0)), (Point(-1.0, 3.0, 0.0), EuclideanVector(0.0, -1.0, 0.0)))
      val posteriorGPLowRank = gpLowRank.posterior(trainingData, 1e-5)
      val posteriorGP = gp.posterior(trainingData, 1e-5)

      for ((x, y) <- trainingData) {
        posteriorGP.mean(x)(0) should be(y(0) +- 0.0001)
        posteriorGP.mean(x)(1) should be(y(1) +- 0.0001)
        posteriorGP.mean(x)(2) should be(y(2) +- 0.0001)
        posteriorGPLowRank.mean(x)(0) should be(y(0) +- 0.0001)
        posteriorGPLowRank.mean(x)(1) should be(y(1) +- 0.0001)
        posteriorGPLowRank.mean(x)(2) should be(y(2) +- 0.0001)

      }

    }
  }

  describe("a Gaussian process marginal likelihood") {

    object Fixture {
      val domain = BoxDomain((-5.0, -5.0, -5.0), (5.0, 5.0, 5.0))
      val gp = GaussianProcess[_3D, EuclideanVector[_3D]](DiagonalKernel(GaussianKernel[_3D](5), 3))

      val moreComplexGP = GaussianProcess[_3D, EuclideanVector[_3D]](DiagonalKernel(GaussianKernel[_3D](5) + GaussianKernel[_3D](2.5) * 2 + GaussianKernel[_3D](0.5) * 1, 3))

      val littleNoise = MultivariateNormalDistribution(DenseVector.zeros[Double](3), DenseMatrix.eye[Double](3))
      val discreteDomain = UnstructuredPointsDomain(IndexedSeq(Point(-3.0, -3.0, -1.0), Point(-1.0, 3.0, 0.0)))
      val dataOnMean = discreteDomain.points.toIndexedSeq.map { p => (p, EuclideanVector(0.0, 0.0, 0.0), littleNoise) }
    }

    it("is higher for observations on the mean than 20 random samples") {

      val meanMarginal = GaussianProcess.marginalLikelihood(Fixture.gp, Fixture.dataOnMean)

      val sampleMarginals = (0 until 20).map { i =>
        val sampleDef = Fixture.gp.sampleAtPoints(Fixture.discreteDomain)
        val trainingData = sampleDef.pointsWithValues.map { case (p, v) => (p, v, Fixture.littleNoise) }
        GaussianProcess.marginalLikelihood(Fixture.gp, trainingData.toIndexedSeq)
      }

      assert(meanMarginal >= sampleMarginals.max)
    }

    it("penalizes more complex models on equally likely data") {

      val meanMarginalSimple = GaussianProcess.marginalLikelihood(Fixture.gp, Fixture.dataOnMean)
      val meanMarginalComplex = GaussianProcess.marginalLikelihood(Fixture.moreComplexGP, Fixture.dataOnMean)

      assert(meanMarginalSimple >= meanMarginalComplex)
    }

  }

  describe("a lowRankGaussian process") {
    object Fixture {
      val domain = BoxDomain((-5.0, -5.0, -5.0), (5.0, 5.0, 5.0))
      val sampler = GridSampler(DiscreteImageDomain(domain.origin, domain.extent * (1.0 / 7), IntVector(7, 7, 7)))
      val kernel = DiagonalKernel(GaussianKernel[_3D](10), 3)
      val gp = {
<<<<<<< HEAD
        LowRankGaussianProcess.approximateGPNystrom[_3D, Vector[_3D]](GaussianProcess(Field(domain, (_: Point[_3D]) => Vector(0.0, 0.0, 0.0)), kernel), sampler, 200)
=======
        LowRankGaussianProcess.approximateGP[_3D, EuclideanVector[_3D]](GaussianProcess(Field(domain, (_: Point[_3D]) => EuclideanVector(0.0, 0.0, 0.0)), kernel), sampler, 200)
>>>>>>> 5fc5307e
      }
    }

    it("a sample created with the coefficients yields the right coefficients") {
      val gp = Fixture.gp
      val coeffs = DenseVector.rand[Double](gp.rank)
      val randInst = gp.instance(coeffs)
      val pts = Fixture.sampler.sample.map(_._1)
      val td = pts.map(pt => (pt, randInst(pt)))
      val computedCoeffs = gp.coefficients(td, 1e-8)
      computedCoeffs.size should equal(coeffs.size)

      for (i <- 0 until coeffs.size) {
        computedCoeffs(i) should be(coeffs(i) +- 1e-2)
      }
    }

    it("has the right rank when reduced") {
      val gp = Fixture.gp

      val newRank = gp.rank / 2
      val truncatedGP = gp.truncate(newRank)
      truncatedGP.rank should equal(newRank)

    }

    it("yields the same object when a sample from the model is projected") {
      val gp = Fixture.gp
      // TODO: sample() should arguably accept seed argument
      val sample = gp.sample

      val pts = Fixture.sampler.sample.map(_._1)
      val td = pts.map(pt => (pt, sample(pt)))

      val projection = gp.project(td)
      for (pt <- pts) {
        val sampleDf = sample(pt)
        val projectedDf = projection(pt)
        for (i <- 0 until 3) {
          sampleDf(i) should be(projectedDf(i) +- 1e-2)
        }
      }
    }

    it("yields the same covariance as given by the kernel") {
      val f = Fixture
      val fewPointsSampler = GridSampler(DiscreteImageDomain(f.domain.origin, f.domain.extent * (1.0 / 8.0), IntVector(2, 2, 2)))
      val pts = fewPointsSampler.sample.map(_._1)
      for (pt1 <- pts.par; pt2 <- pts) {
        val covGP = f.gp.cov(pt1, pt2)
        val covKernel = f.kernel(pt1, pt2)
        for (i <- 0 until 3; j <- 0 until 3) {
          covGP(i, j) should be(covKernel(i, j) +- 1e-2f)
        }
      }
    }

    it("yields the same covariance as given by the kernel for a real matrix valued kernel (with nondiagonal block structure)") {

      val covKernel = new MatrixValuedPDKernel[_3D] {
        val f0 = (pt: Point[_3D]) => pt.toBreezeVector
        val f1 = (pt: Point[_3D]) => Point(pt(0) * 2, pt(1) * 0.5, pt(2) * 3).toBreezeVector
        val f = (pt1: Point[_3D], pt2: Point[_3D]) => {
          f0(pt1).asDenseMatrix.t * f0(pt2).asDenseMatrix + f1(pt1).asDenseMatrix.t * f1(pt2).asDenseMatrix
        }

        override val domain = RealSpace[_3D]

        override def k(x: Point[_3D], y: Point[_3D]) = {
          f(x, y)
        }

        override def outputDim = 3
      }

      val domain = BoxDomain((-5.0, -5.0, -5.0), (5.0, 5.0, 5.0))
      val sampler = UniformSampler(domain, 7 * 7 * 7)
      val kernel = covKernel
      val gp = {
<<<<<<< HEAD
        LowRankGaussianProcess.approximateGPNystrom[_3D, Vector[_3D]](GaussianProcess(Field(domain, (_: Point[_3D]) => Vector(0.0, 0.0, 0.0)), kernel), sampler, 5)
=======
        LowRankGaussianProcess.approximateGP[_3D, EuclideanVector[_3D]](GaussianProcess(Field(domain, (_: Point[_3D]) => EuclideanVector(0.0, 0.0, 0.0)), kernel), sampler, 5)
>>>>>>> 5fc5307e
      }
      val fewPointsSampler = UniformSampler(domain, 2 * 2 * 2)
      val pts = fewPointsSampler.sample.map(_._1)

      for (pt1 <- pts; pt2 <- pts) {
        val covGP = gp.cov(pt1, pt2)
        val covKernel = kernel(pt1, pt2)
        for (i <- 0 until 3; j <- 0 until 3) {
          covGP(i, j) should be(covKernel(i, j) +- 1e-2)
        }
      }
    }

    it("can be discretized and yields the correct values at the discretization points") {

      val domain = BoxDomain((-5.0, -5.0, -5.0), (5.0, 5.0, 5.0))
      val sampler = UniformSampler(domain, 6 * 6 * 6)
      val mean = Field[_3D, EuclideanVector[_3D]](RealSpace[_3D], _ => EuclideanVector(0.0, 0.0, 0.0))
      val gp = GaussianProcess(mean, DiagonalKernel(GaussianKernel[_3D](5), 3))
      val lowRankGp = LowRankGaussianProcess.approximateGPNystrom(gp, sampler, 100)

      val discretizationPoints = sampler.sample.map(_._1)
      val discreteGP = DiscreteLowRankGaussianProcess(UnstructuredPointsDomain(discretizationPoints), lowRankGp)

      val coeffs = DenseVector.zeros[Double](lowRankGp.klBasis.size)
      val gpInstance = lowRankGp.instance(coeffs)
      val discreteInstance = discreteGP.instance(coeffs)
      for ((pt, df) <- discreteInstance.pointsWithValues) {
        gpInstance(pt) should equal(df)
      }

      for ((pt, df) <- discreteGP.instance(coeffs).pointsWithValues) {
        df should equal(gpInstance(pt))
      }
    }

  }

  describe("a LowRank Gaussian Process computed with the pivoted cholesky") {

    it("approximate the right amount of variance based on the relative error") {
      val ssmPath = getClass.getResource("/facemodel.h5").getPath
      val ssm = StatismoIO.readStatismoMeshModel(new java.io.File(ssmPath)).get
      val nnInterpolator = NearestNeighborInterpolator[_3D, Vector[_3D]]()
      val gpToApproximate = ssm.gp.interpolate(nnInterpolator)

      val origVariance = gpToApproximate.klBasis.map(_.eigenvalue).sum

      for (epsilon <- Seq(0.0, 0.1, 0.2, 0.5)) {
        val approximatedGP = LowRankGaussianProcess.approximateGPCholesky(ssm.referenceMesh.pointSet, gpToApproximate, epsilon, nnInterpolator)

        val numApproximatedBasisFunctions = approximatedGP.rank

        val approxVariance = approximatedGP.klBasis.map(_.eigenvalue).sum

        (origVariance - approxVariance) should be <= (epsilon * origVariance + 1e-1)
      }
    }

    it("keeps the probability of samples unchanged") {
      val ssmPath = getClass.getResource("/facemodel.h5").getPath
      val fullSsm = StatismoIO.readStatismoMeshModel(new java.io.File(ssmPath)).get

      // we truncate the ssm to avoid numerical error
      val ssm = fullSsm.truncate(fullSsm.rank / 2)

      val nnInterpolator = NearestNeighborInterpolator[_3D, Vector[_3D]]()
      val gpToApproximate = ssm.gp.interpolate(nnInterpolator)
      val approximatedGP = LowRankGaussianProcess.approximateGPCholesky(ssm.referenceMesh.pointSet, gpToApproximate, 0.0, nnInterpolator)

      val rank = gpToApproximate.rank
      for (i <- 0 until 10) yield {
        val trueCoeffs = DenseVector.rand(rank, breeze.stats.distributions.Gaussian(0, 1))
        val sample = ssm.gp.instance(trueCoeffs)
        val dataPoints = sample.domain.points.toIndexedSeq.zip(sample.values.toIndexedSeq)
        val coeffsApproximatedGp = approximatedGP.coefficients(dataPoints, 1e-5)

        // as the probability is fully defined by the norm of the coefficient vector, it is sufficient to
        // compare the norms
        breeze.linalg.norm(coeffsApproximatedGp) should be(breeze.linalg.norm(trueCoeffs) +- 1e-1)
      }

    }

  }

  describe("a discrete LowRank Gaussian process") {

    object Fixture {
      val domain = BoxDomain((-5.0, -5.0, -5.0), (5.0, 5.0, 5.0))
      val sampler = UniformSampler(domain, 6 * 6 * 6)
      val mean = Field[_3D, EuclideanVector[_3D]](RealSpace[_3D], _ => EuclideanVector(0.0, 0.0, 0.0))
      val gp = GaussianProcess(mean, DiagonalKernel(GaussianKernel[_3D](5), 3))

      val lowRankGp = LowRankGaussianProcess.approximateGPNystrom(gp, sampler, 200)

      val discretizationPoints = sampler.sample.map(_._1)
      val discreteLowRankGp = DiscreteLowRankGaussianProcess(UnstructuredPointsDomain(discretizationPoints), lowRankGp)

      val trainingData = IndexedSeq((0, EuclideanVector.zeros[_3D]), (discretizationPoints.size / 2, EuclideanVector.zeros[_3D]), (discretizationPoints.size - 1, EuclideanVector.zeros[_3D])).map { case (i, v) => (PointId(i), v) }
      val cov = MultivariateNormalDistribution(DenseVector.zeros[Double](3), DenseMatrix.eye[Double](3) * 1e-5)

      val trainingDataDiscreteGP = trainingData.map { case (ptId, v) => (ptId, v, cov) }
      val trainingDataGP = trainingData.map { case (ptId, v) => (discretizationPoints(ptId.id), v) }
      val trainingDataLowRankGP = trainingDataDiscreteGP.map { case (ptId, v, cov) => (discreteLowRankGp.domain.point(ptId), v, cov) }

    }

    it("will yield the correct values at the interpolation points when it is interpolated") {
      val f = Fixture
      val gp = f.discreteLowRankGp.interpolateNystrom(100)
      val discreteGp = gp.discretize(UnstructuredPointsDomain(f.discretizationPoints))

      val gaussRNG = Gaussian(0, 1)(random.breezeRandBasis)
      val coeffs = DenseVector.rand(gp.rank, gaussRNG)

      val sample = gp.instance(coeffs)
      val discreteSample = discreteGp.instance(coeffs)
      for ((pt, vec) <- discreteSample.pointsWithValues) {
        (sample(pt) - vec).norm should be(0.0 +- 1e-5)
      }
    }

    it("yields the same result for gp regression as a LowRankGaussianProcess") {
      val f = Fixture

      val posteriorGP = f.lowRankGp.posterior(f.trainingDataGP, 1e-5)
      val discretePosteriorGP = DiscreteLowRankGaussianProcess.regression(f.discreteLowRankGp, f.trainingDataDiscreteGP)

      val meanPosterior = posteriorGP.mean
      val meanPosteriorSpecialized = discretePosteriorGP.mean
      val phi1Posterior = posteriorGP.klBasis(0).eigenfunction
      val phi1PosteriorSpecialized = discretePosteriorGP.klBasis(0).eigenfunction

      // both posterior processes should give the same values at the specialized points
      for ((pt, id) <- f.discretizationPoints.zipWithIndex) {
        for (d <- 0 until 3) {
          meanPosterior(pt)(d) should be(meanPosteriorSpecialized(id)(d) +- 1e-5)
          phi1Posterior(pt)(d) should be(phi1PosteriorSpecialized(id)(d) +- 1e-5)
        }
      }
    }

    it("yields the same covariance function as a normal gp") {
      val f = Fixture

      val discreteGPCov = f.discreteLowRankGp.cov
      val cov = f.lowRankGp.cov

      for ((pt1, ptId1) <- f.discretizationPoints.zipWithIndex; (pt2, ptId2) <- f.discretizationPoints.zipWithIndex) {
        val covGp = cov(pt1, pt2)
        val covDiscrete = discreteGPCov(ptId1, ptId2)
        for (i <- 0 until 3; j <- 0 until 3) {
          covGp(i, j) should be(covDiscrete(i, j) +- 1e-5)
        }
      }
    }

    it("yeilds the same result when marginalized the points in one or two steps") {
      val f = Fixture

      val dgp1 = f.discreteLowRankGp.marginal(Seq(0, 1, 2))
      val dgp2 = dgp1.marginal(Seq(1))
      val dgp3 = f.discreteLowRankGp.marginal(Seq(1))

      DiscreteField.vectorize[_3D, UnstructuredPointsDomain[_3D], EuclideanVector[_3D]](dgp2.mean) should equal(DiscreteField.vectorize[_3D, UnstructuredPointsDomain[_3D], EuclideanVector[_3D]](dgp3.mean))
      dgp2.cov.asBreezeMatrix should equal(dgp3.cov.asBreezeMatrix)
      dgp2.domain should equal(dgp3.domain)
    }

    it("yields the same result for the marginal as the discrete gp") {
      val f = Fixture

      val domain = UnstructuredPointsDomain(f.discretizationPoints)
      val dgp1 = f.lowRankGp.marginal(domain).marginal(Seq(0, 1, 2))
      val dgp2 = f.discreteLowRankGp.marginal(Seq(0, 1, 2))
      DiscreteField.vectorize[_3D, UnstructuredPointsDomain[_3D], EuclideanVector[_3D]](dgp1.mean) should equal(DiscreteField.vectorize[_3D, UnstructuredPointsDomain[_3D], EuclideanVector[_3D]](dgp2.mean))
      dgp1.cov.asBreezeMatrix should equal(dgp2.cov.asBreezeMatrix)
      dgp1.domain should equal(dgp2.domain)
    }

    it("logpdf of the mean is higher than 10 random samples") {
      val f = Fixture
      val discreteGP = f.discreteLowRankGp

      val logpdfmean = discreteGP.logpdf(discreteGP.mean)

      (0 until 10) foreach { _ =>
        val logpdfSample = discreteGP.logpdf(discreteGP.sample)
        logpdfmean should be >= logpdfSample
      }

    }

    it("yields the same values on the discrete points when interpolated with nearest neighbor") {
      val f = Fixture
      val interpolatedGP = f.discreteLowRankGp.interpolate(NearestNeighborInterpolator())
      val gaussRNG = Gaussian(0, 1)(random.breezeRandBasis)
      val coeffs = DenseVector.rand(interpolatedGP.rank, gaussRNG)

      val discreteInstance = f.discreteLowRankGp.instance(coeffs)
      val contInterpolatedInstance = interpolatedGP.instance(coeffs)
      f.discreteLowRankGp.domain.pointsWithId.foreach { case (p, i) => discreteInstance(i) shouldBe contInterpolatedInstance(p) }
    }

    it("yields the same posterior values on the discrete points when interpolated with nearest neighbor") {
      val f = Fixture

      val orignalLowRankPosterior = f.lowRankGp.posterior(f.trainingDataLowRankGP)
      val interpolatedGPPosterior = f.discreteLowRankGp.interpolate(NearestNeighborInterpolator()).posterior(f.trainingDataLowRankGP)

      val gaussRNG = Gaussian(0, 1)(random.breezeRandBasis)
      val coeffs = DenseVector.rand(orignalLowRankPosterior.rank, gaussRNG)

      val originalPosteriorInstance = orignalLowRankPosterior.instance(coeffs)
      val interpolatedPosteriorInstance = interpolatedGPPosterior.instance(coeffs)

      f.discreteLowRankGp.domain.points.foreach { p =>
        val orig = originalPosteriorInstance(p)
        val intp = interpolatedPosteriorInstance(p)
        orig(0) shouldBe intp(0) +- 1.0e-10
        orig(1) shouldBe intp(1) +- 1.0e-10
        orig(2) shouldBe intp(2) +- 1.0e-10
      }
    }

    it("yields the same values for an instance at a point when either only the point or the complete instance is calculated") {
      val f = Fixture
      val gp = f.discreteLowRankGp
      val points = (0 until 1000) map { i => random.scalaRandom.nextInt(gp._domain.numberOfPoints) }
      points.foreach { pid =>
        val k = gp.rank
        val gaussRNG = Gaussian(0, 1)(random.breezeRandBasis)
        val coeffs = DenseVector.rand(k, gaussRNG)
        val instance = gp.instance(coeffs)
        instance.data(pid) shouldBe gp.instanceAtPoint(coeffs, pid)
      }
    }

  }

}<|MERGE_RESOLUTION|>--- conflicted
+++ resolved
@@ -15,15 +15,16 @@
  */
 package scalismo.statisticalmodel
 
-import breeze.linalg.{ DenseMatrix, DenseVector }
+import breeze.linalg.{DenseMatrix, DenseVector}
 import breeze.stats.distributions.Gaussian
 import scalismo.ScalismoTestSuite
 import scalismo.common._
 import scalismo.geometry.Point.implicits._
 import scalismo.geometry._
 import scalismo.image.DiscreteImageDomain
-import scalismo.kernels.{ DiagonalKernel, GaussianKernel, MatrixValuedPDKernel }
-import scalismo.numerics.{ GridSampler, UniformSampler }
+import scalismo.io.StatismoIO
+import scalismo.kernels.{DiagonalKernel, GaussianKernel, MatrixValuedPDKernel}
+import scalismo.numerics.{GridSampler, UniformSampler}
 import scalismo.utils.Random
 
 import scala.language.implicitConversions
@@ -105,13 +106,8 @@
     it("keeps the landmark points fixed for a 1D case") {
       val domain = BoxDomain(-5.0, 5.0)
       val kernel = DiagonalKernel(GaussianKernel[_1D](5), 1)
-<<<<<<< HEAD
-      val gp = GaussianProcess(Field(domain, (_: Point[_1D]) => Vector(0f)), kernel)
+      val gp = GaussianProcess(Field(domain, (_: Point[_1D]) => EuclideanVector(0f)), kernel)
       val gpLowRank = LowRankGaussianProcess.approximateGPNystrom(gp, UniformSampler(domain, 500), 100)
-=======
-      val gp = GaussianProcess(Field(domain, (_: Point[_1D]) => EuclideanVector(0f)), kernel)
-      val gpLowRank = LowRankGaussianProcess.approximateGP(gp, UniformSampler(domain, 500), 100)
->>>>>>> 5fc5307e
 
       val trainingData = IndexedSeq((-3.0, 1.0), (-1.0, 3.0), (0.0, -1.0), (1.0, -1.0), (3.0, 0.0)).map(t => (Point(t._1), EuclideanVector(t._2)))
       val posteriorGP = gp.posterior(trainingData, 1e-8)
@@ -126,13 +122,8 @@
     it("yields a larger posterior variance for points that are less strongly constrained") {
       val domain = BoxDomain(-5.0, 5.0)
       val kernel = DiagonalKernel(GaussianKernel[_1D](1.0), 1)
-<<<<<<< HEAD
-      val gp = GaussianProcess(Field(domain, (_: Point[_1D]) => Vector(0f)), kernel)
+      val gp = GaussianProcess(Field(domain, (_: Point[_1D]) => EuclideanVector(0f)), kernel)
       val gpLowRank = LowRankGaussianProcess.approximateGPNystrom(gp, UniformSampler(domain, 500), 100)
-=======
-      val gp = GaussianProcess(Field(domain, (_: Point[_1D]) => EuclideanVector(0f)), kernel)
-      val gpLowRank = LowRankGaussianProcess.approximateGP(gp, UniformSampler(domain, 500), 100)
->>>>>>> 5fc5307e
 
       val pt1 = -3.0
       val val1 = 1.0
@@ -152,13 +143,8 @@
 
     it("keeps the landmark points fixed for a 2D case") {
       val domain = BoxDomain((-5.0, -5.0), (5.0, 5.0))
-<<<<<<< HEAD
-      val gp = GaussianProcess[_2D, Vector[_2D]](DiagonalKernel(GaussianKernel[_2D](5), 2))
-      val gpLowRank = LowRankGaussianProcess.approximateGPNystrom[_2D, Vector[_2D]](gp, UniformSampler(domain, 400), 100)
-=======
       val gp = GaussianProcess[_2D, EuclideanVector[_2D]](DiagonalKernel(GaussianKernel[_2D](5), 2))
-      val gpLowRank = LowRankGaussianProcess.approximateGP[_2D, EuclideanVector[_2D]](gp, UniformSampler(domain, 400), 100)
->>>>>>> 5fc5307e
+      val gpLowRank = LowRankGaussianProcess.approximateGPNystrom[_2D, EuclideanVector[_2D]](gp, UniformSampler(domain, 400), 100)
 
       val trainingData = IndexedSeq((Point(-3.0, -3.0), EuclideanVector(1.0, 1.0)), (Point(-1.0, 3.0), EuclideanVector(0.0, -1.0)))
 
@@ -176,13 +162,8 @@
 
     it("keeps the landmark points fixed for a 3D case") {
       val domain = BoxDomain((-5.0, -5.0, -5.0), (5.0, 5.0, 5.0))
-<<<<<<< HEAD
-      val gp = GaussianProcess[_3D, Vector[_3D]](DiagonalKernel(GaussianKernel[_3D](5), 3))
-      val gpLowRank = LowRankGaussianProcess.approximateGPNystrom[_3D, Vector[_3D]](gp, UniformSampler(domain, 6 * 6 * 6), 50)
-=======
       val gp = GaussianProcess[_3D, EuclideanVector[_3D]](DiagonalKernel(GaussianKernel[_3D](5), 3))
-      val gpLowRank = LowRankGaussianProcess.approximateGP[_3D, EuclideanVector[_3D]](gp, UniformSampler(domain, 6 * 6 * 6), 50)
->>>>>>> 5fc5307e
+      val gpLowRank = LowRankGaussianProcess.approximateGPNystrom[_3D, EuclideanVector[_3D]](gp, UniformSampler(domain, 6 * 6 * 6), 50)
 
       val trainingData = IndexedSeq((Point(-3.0, -3.0, -1.0), EuclideanVector(1.0, 1.0, 2.0)), (Point(-1.0, 3.0, 0.0), EuclideanVector(0.0, -1.0, 0.0)))
       val posteriorGPLowRank = gpLowRank.posterior(trainingData, 1e-5)
@@ -243,11 +224,7 @@
       val sampler = GridSampler(DiscreteImageDomain(domain.origin, domain.extent * (1.0 / 7), IntVector(7, 7, 7)))
       val kernel = DiagonalKernel(GaussianKernel[_3D](10), 3)
       val gp = {
-<<<<<<< HEAD
-        LowRankGaussianProcess.approximateGPNystrom[_3D, Vector[_3D]](GaussianProcess(Field(domain, (_: Point[_3D]) => Vector(0.0, 0.0, 0.0)), kernel), sampler, 200)
-=======
-        LowRankGaussianProcess.approximateGP[_3D, EuclideanVector[_3D]](GaussianProcess(Field(domain, (_: Point[_3D]) => EuclideanVector(0.0, 0.0, 0.0)), kernel), sampler, 200)
->>>>>>> 5fc5307e
+        LowRankGaussianProcess.approximateGPNystrom[_3D, EuclideanVector[_3D]](GaussianProcess(Field(domain, (_: Point[_3D]) => EuclideanVector(0.0, 0.0, 0.0)), kernel), sampler, 200)
       }
     }
 
@@ -327,11 +304,7 @@
       val sampler = UniformSampler(domain, 7 * 7 * 7)
       val kernel = covKernel
       val gp = {
-<<<<<<< HEAD
-        LowRankGaussianProcess.approximateGPNystrom[_3D, Vector[_3D]](GaussianProcess(Field(domain, (_: Point[_3D]) => Vector(0.0, 0.0, 0.0)), kernel), sampler, 5)
-=======
-        LowRankGaussianProcess.approximateGP[_3D, EuclideanVector[_3D]](GaussianProcess(Field(domain, (_: Point[_3D]) => EuclideanVector(0.0, 0.0, 0.0)), kernel), sampler, 5)
->>>>>>> 5fc5307e
+        LowRankGaussianProcess.approximateGPNystrom[_3D, EuclideanVector[_3D]](GaussianProcess(Field(domain, (_: Point[_3D]) => EuclideanVector(0.0, 0.0, 0.0)), kernel), sampler, 5)
       }
       val fewPointsSampler = UniformSampler(domain, 2 * 2 * 2)
       val pts = fewPointsSampler.sample.map(_._1)
@@ -375,15 +348,13 @@
     it("approximate the right amount of variance based on the relative error") {
       val ssmPath = getClass.getResource("/facemodel.h5").getPath
       val ssm = StatismoIO.readStatismoMeshModel(new java.io.File(ssmPath)).get
-      val nnInterpolator = NearestNeighborInterpolator[_3D, Vector[_3D]]()
+      val nnInterpolator = NearestNeighborInterpolator[_3D, EuclideanVector[_3D]]()
       val gpToApproximate = ssm.gp.interpolate(nnInterpolator)
 
       val origVariance = gpToApproximate.klBasis.map(_.eigenvalue).sum
 
       for (epsilon <- Seq(0.0, 0.1, 0.2, 0.5)) {
         val approximatedGP = LowRankGaussianProcess.approximateGPCholesky(ssm.referenceMesh.pointSet, gpToApproximate, epsilon, nnInterpolator)
-
-        val numApproximatedBasisFunctions = approximatedGP.rank
 
         val approxVariance = approximatedGP.klBasis.map(_.eigenvalue).sum
 
@@ -398,7 +369,7 @@
       // we truncate the ssm to avoid numerical error
       val ssm = fullSsm.truncate(fullSsm.rank / 2)
 
-      val nnInterpolator = NearestNeighborInterpolator[_3D, Vector[_3D]]()
+      val nnInterpolator = NearestNeighborInterpolator[_3D, EuclideanVector[_3D]]()
       val gpToApproximate = ssm.gp.interpolate(nnInterpolator)
       val approximatedGP = LowRankGaussianProcess.approximateGPCholesky(ssm.referenceMesh.pointSet, gpToApproximate, 0.0, nnInterpolator)
 
