--- conflicted
+++ resolved
@@ -47,39 +47,6 @@
           mesh should equal(origMesh)
         }
       }
-<<<<<<< HEAD
-=======
-      testWriteRead(".vtk")
-      testWriteRead(".stl")
-    }
-
-    it("stl and ply readers (binary and ascii) yield the same result") {
-      val pathSTL = getClass.getResource("/unit-sphere.stl").getPath
-      val pathSTLascii = getClass.getResource("/unit-sphere_ascii.stl").getPath
-      val pathPLY = getClass.getResource("/unit-sphere.ply").getPath
-      val pathPLYascii = getClass.getResource("/unit-sphere_ascii.ply").getPath
-      val meshSTL = MeshIO.readMesh(new File(URLDecoder.decode(pathSTL, "UTF-8"))).get
-      val meshSTLascii = MeshIO.readMesh(new File(URLDecoder.decode(pathSTLascii, "UTF-8"))).get
-      val meshPLY = MeshIO.readMesh(new File(URLDecoder.decode(pathPLY, "UTF-8"))).get
-      val meshPLYascii = MeshIO.readMesh(new File(URLDecoder.decode(pathPLYascii, "UTF-8"))).get
-      def compareMeshes(m1: TriangleMesh[_3D], m2: TriangleMesh[_3D]): Unit ={
-        m1.triangulation.triangles.toSet should equal(m2.triangulation.triangles.toSet)
-        m1.pointSet.points.toSeq.zip(m2.pointSet.points.toSeq).foreach{case (p1, p2) =>
-          p1.x should be(p2.x +- 1e-6)
-          p1.y should be(p2.y +- 1e-6)
-          p1.z should be(p2.z +- 1e-6)
-        }
-      }
-      compareMeshes(meshSTL, meshSTLascii)
-      compareMeshes(meshSTL, meshPLY)
-      compareMeshes(meshSTL, meshPLYascii)
-    }
-
-    it("yields the original polyline when reading  and writing a polyLine in 2D") {
-      val path = getClass.getResource("/linemesh.vtk").getPath
-      val origMesh = MeshIO.readLineMesh2D(new File(URLDecoder.decode(path, "UTF-8"))).get
->>>>>>> 1e55a3c8
-
       testWriteRead(".stl")
       testWriteRead(".ply")
     }
@@ -140,21 +107,6 @@
       val shapeTexture = MeshIO.readMesh(new File(URLDecoder.decode(pathTextured, "UTF-8"))).get
       val shapeVertexColor = MeshIO.readMesh(new File(URLDecoder.decode(pathVertexColor, "UTF-8"))).get
       shapeTexture should equal(shapeVertexColor)
-<<<<<<< HEAD
-=======
-    }
-
-    it("correctly writes and reads a tetrahedral mesh to a vtk file ") {
-      val temporaryFile = File.createTempFile("tetrahedralMesh", ".vtk")
-      val originalMesh = createRandomTetrahedralMesh()
-      MeshIO.writeTetrahedralMesh(originalMesh, temporaryFile)
-      val loadingMesh = MeshIO.readTetrahedralMesh(temporaryFile)
-      assert(loadingMesh.isSuccess)
-      loadingMesh.map { loadedMesh =>
-        assert(loadedMesh.pointSet == originalMesh.pointSet)
-        assert(loadedMesh.tetrahedralization == originalMesh.tetrahedralization)
-      }
->>>>>>> 1e55a3c8
     }
   }
 }
