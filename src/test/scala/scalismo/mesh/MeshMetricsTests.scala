/*
 * Copyright 2015 University of Basel, Graphics and Vision Research Group
 *
 * Licensed under the Apache License, Version 2.0 (the "License");
 * you may not use this file except in compliance with the License.
 * You may obtain a copy of the License at
 *
 *     http://www.apache.org/licenses/LICENSE-2.0
 *
 * Unless required by applicable law or agreed to in writing, software
 * distributed under the License is distributed on an "AS IS" BASIS,
 * WITHOUT WARRANTIES OR CONDITIONS OF ANY KIND, either express or implied.
 * See the License for the specific language governing permissions and
 * limitations under the License.
 */
package scalismo.mesh

import java.io.File

import scalismo.ScalismoTestSuite
import scalismo.common.PointId
import scalismo.geometry.{ Point, EuclideanVector, _3D }
import scalismo.io.MeshIO
import scalismo.utils.Random

class MeshMetricsTests extends ScalismoTestSuite {

  implicit val rng = Random(42L)

  val path = getClass.getResource("/facemesh.stl").getPath
  val mesh = MeshIO.readMesh(new File(path)).get
  val translationLength = 1.0
  val translatedMesh = mesh.transform((pt: Point[_3D]) => pt + EuclideanVector(translationLength, 0.0, 0.0))

  describe("The ProcrustesDistanceMetric") {

    it("yields 0 between the same mesh") {
      MeshMetrics.procrustesDistance(mesh, mesh) should be(0.0 +- 1e-10)
    }

    it("should be 0 for a translated mesh") {
      MeshMetrics.procrustesDistance(mesh, translatedMesh) should be(0.0 +- 1e-5)
    }

  }

  describe("the average distance") {
    it("yields 0 between the same mesh") {
      MeshMetrics.avgDistance(mesh, mesh)
    }

    it("should be (slightly) lower than the average translation applied to each vertex") {
      MeshMetrics.avgDistance(mesh, translatedMesh) should be < translationLength.toDouble
      MeshMetrics.avgDistance(mesh, translatedMesh) should be(translationLength.toDouble +- (translationLength * 0.3))
    }
  }

  describe("The Hausdorff distance") {
    it("yields the value of the fixed translation transform") {
      MeshMetrics.hausdorffDistance(mesh, translatedMesh) should be(translationLength.toDouble +- 1e-5)
    }

    it("returns the max distance") {
<<<<<<< HEAD
      // create a mesh where the point on the nose is displaced by a value of 1
      val newMesh = mesh.transform((pt: Point[_3D]) => if (mesh.pointSet.findClosestPoint(pt).id == PointId(8412)) pt + Vector(0, 0, 1) else pt)
=======
      // create a mesh where the first vector is displaced by a value of 1
      val newMesh = mesh.transform((pt: Point[_3D]) => if (mesh.pointSet.findClosestPoint(pt).id == PointId(0)) pt + EuclideanVector(1, 0, 0) else pt)
>>>>>>> 7f4e2948
      MeshMetrics.hausdorffDistance(mesh, newMesh) should be(1)
    }

    it("is symmetric") {
      MeshMetrics.hausdorffDistance(mesh, translatedMesh) should be(MeshMetrics.hausdorffDistance(translatedMesh, mesh))
    }
  }

  describe("the dice coefficient") {
    val path = getClass.getResource("/unit-sphere.stl").getPath
    val spheremesh = MeshIO.readMesh(new File(path)).get

    it("computes the right value for a unit sphere that completely overlaps itself") {
      MeshMetrics.diceCoefficient(spheremesh, spheremesh) should be(1)
    }

    it("computes the right value for a unit sphere that is shrunk by 0.5 ") {
      val spheremeshScaled = spheremesh.transform(pt => (pt.toVector * 0.5).toPoint)
      val smallSphereVolume = 0.5 * 0.5 * 0.5 * 4.0 / 3.0 * math.Pi
      val unitSphereVolume = 4.0 / 3.0 * math.Pi
      val intersectionVolume = smallSphereVolume
      val dc = 2.0 * intersectionVolume / (smallSphereVolume + unitSphereVolume)
      MeshMetrics.diceCoefficient(spheremesh, spheremeshScaled) should be(dc +- 1e-1)

    }

    it("yields 0 if the volumes don't overlap") {
      val spheremeshTranslated = spheremesh.transform(pt => pt + EuclideanVector(10, 0, 0))
      MeshMetrics.diceCoefficient(spheremesh, spheremeshTranslated) should be(0.0)
    }

  }

}
<|MERGE_RESOLUTION|>--- conflicted
+++ resolved
@@ -61,13 +61,8 @@
     }
 
     it("returns the max distance") {
-<<<<<<< HEAD
       // create a mesh where the point on the nose is displaced by a value of 1
-      val newMesh = mesh.transform((pt: Point[_3D]) => if (mesh.pointSet.findClosestPoint(pt).id == PointId(8412)) pt + Vector(0, 0, 1) else pt)
-=======
-      // create a mesh where the first vector is displaced by a value of 1
-      val newMesh = mesh.transform((pt: Point[_3D]) => if (mesh.pointSet.findClosestPoint(pt).id == PointId(0)) pt + EuclideanVector(1, 0, 0) else pt)
->>>>>>> 7f4e2948
+      val newMesh = mesh.transform((pt: Point[_3D]) => if (mesh.pointSet.findClosestPoint(pt).id == PointId(8412)) pt + EuclideanVector(0, 0, 1) else pt)
       MeshMetrics.hausdorffDistance(mesh, newMesh) should be(1)
     }
 
