--- conflicted
+++ resolved
@@ -114,13 +114,8 @@
 
 
     it("keeps the landmark points fixed for a 2D case") {
-<<<<<<< HEAD
-      val domain = BoxedDomain[_2D]((-5.0f, -5.0f), (5.0f, 5.0f))
+      val domain = BoxDomain[_2D]((-5.0f, -5.0f), (5.0f, 5.0f))
       val config = LowRankGaussianProcessConfiguration[_2D](domain, UniformSampler(domain, 400), _ => Vector(0.0, 0.0), UncorrelatedKernel2x2(GaussianKernel2D(5)), 100)
-=======
-      val domain = BoxDomain[_2D]((-5.0f, -5.0f), (5.0f, 5.0f))
-      val config = LowRankGaussianProcessConfiguration[_2D](domain, UniformSampler2D(domain, 400), _ => Vector(0.0, 0.0), UncorrelatedKernel2x2(GaussianKernel2D(5)), 100)
->>>>>>> 7b54bc31
       val gp = LowRankGaussianProcess.createLowRankGaussianProcess2D(config)
 
       val trainingData = IndexedSeq((Point(-3.0, -3.0), Vector(1.0, 1.0)), (Point(-1.0, 3.0), Vector(0.0, -1.0)))
@@ -133,13 +128,8 @@
     }
 
     it("keeps the landmark points fixed for a 3D case") {
-<<<<<<< HEAD
-      val domain = BoxedDomain[_3D]((-5.0f, -5.0f, -5.0f), (5.0f, 5.0f, 5.0f))
+      val domain = BoxDomain[_3D]((-5.0f, -5.0f, -5.0f), (5.0f, 5.0f, 5.0f))
       val config = LowRankGaussianProcessConfiguration[_3D](domain, UniformSampler(domain, 6 * 6 * 6), _ => Vector(0.0, 0.0, 0.0), UncorrelatedKernel3x3(GaussianKernel3D(5)), 50)
-=======
-      val domain = BoxDomain[_3D]((-5.0f, -5.0f, -5.0f), (5.0f, 5.0f, 5.0f))
-      val config = LowRankGaussianProcessConfiguration[_3D](domain, UniformSampler3D(domain, 6 * 6 * 6), _ => Vector(0.0, 0.0, 0.0), UncorrelatedKernel3x3(GaussianKernel3D(5)), 50)
->>>>>>> 7b54bc31
       val gp = LowRankGaussianProcess.createLowRankGaussianProcess3D(config)
 
       val trainingData = IndexedSeq((Point(-3.0, -3.0, -1.0), Vector(1.0, 1.0, 2.0)), (Point(-1.0, 3.0, 0.0), Vector(0.0, -1.0, 0.0)))
@@ -158,13 +148,8 @@
 
   describe("a lowRankGaussian process") {
     object Fixture {
-<<<<<<< HEAD
-      val domain = BoxedDomain[_3D]((-5.0f, -5.0f, -5.0f), (5.0f, 5.0f, 5.0f))
-      val sampler = GridSampler(DiscreteImageDomain(domain.origin, (domain.extent - domain.origin) * (1.0 / 7), Index(7, 7, 7)))
-=======
       val domain = BoxDomain[_3D]((-5.0f, -5.0f, -5.0f), (5.0f, 5.0f, 5.0f))
-      val sampler = UniformSampler3D(domain, 7 * 7 * 7)
->>>>>>> 7b54bc31
+      val sampler = GridSampler(DiscreteImageDomain(domain.origin, domain.extent * (1.0 / 7), Index(7, 7, 7)))
       val kernel = UncorrelatedKernel3x3(GaussianKernel3D(10))
       val gp = {
         val config = LowRankGaussianProcessConfiguration[_3D](domain, sampler, _ => Vector(0.0, 0.0, 0.0), kernel, 200)
@@ -207,7 +192,7 @@
 
     it("yields the same covariance as given by the kernel") {
       val f = Fixture
-      val fewPointsSampler = GridSampler(DiscreteImageDomain(f.domain.origin, (f.domain.extent - f.domain.origin) * (1.0 / 8), Index(2,2,2)))
+      val fewPointsSampler = GridSampler(DiscreteImageDomain(f.domain.origin, f.domain.extent * (1.0 / 8), Index(2,2,2)))
       val pts = fewPointsSampler.sample.map(_._1)
       for (pt1 <- pts.par; pt2 <- pts) {
         val covGP = f.gp.cov(pt1, pt2)
@@ -232,13 +217,8 @@
         }
       }
 
-<<<<<<< HEAD
-      val domain = BoxedDomain[_3D]((-5.0f, -5.0f, -5.0f), (5.0f, 5.0f, 5.0f))
+      val domain = BoxDomain[_3D]((-5.0f, -5.0f, -5.0f), (5.0f, 5.0f, 5.0f))
       val sampler = UniformSampler(domain, 7 * 7 * 7)
-=======
-      val domain = BoxDomain[_3D]((-5.0f, -5.0f, -5.0f), (5.0f, 5.0f, 5.0f))
-      val sampler = UniformSampler3D(domain, 7 * 7 * 7)
->>>>>>> 7b54bc31
       val kernel = covKernel
       val gp = {
         val config = LowRankGaussianProcessConfiguration[_3D](domain, sampler, _ => Vector(0.0, 0.0, 0.0), kernel, 5)
@@ -261,13 +241,8 @@
   describe("a specialized Gaussian process") {
 
     object Fixture {
-<<<<<<< HEAD
-      val domain = BoxedDomain[_3D]((-5.0f, -5.0f, -5.0f), (5.0f, 5.0f, 5.0f))
+      val domain = BoxDomain[_3D]((-5.0f, -5.0f, -5.0f), (5.0f, 5.0f, 5.0f))
       val sampler = UniformSampler(domain, 6 * 6 * 6)
-=======
-      val domain = BoxDomain[_3D]((-5.0f, -5.0f, -5.0f), (5.0f, 5.0f, 5.0f))
-      val sampler = UniformSampler3D(domain, 6 * 6 * 6)
->>>>>>> 7b54bc31
       val gp = {
         val config = LowRankGaussianProcessConfiguration[_3D](domain, sampler, _ => Vector(0.0, 0.0, 0.0), UncorrelatedKernel3x3(GaussianKernel3D(5)), 100)
         LowRankGaussianProcess.createLowRankGaussianProcess3D(config)
