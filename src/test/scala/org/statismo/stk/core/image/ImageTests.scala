--- conflicted
+++ resolved
@@ -46,11 +46,7 @@
   describe("A continuous 1D image") {
     it("yields the right values after composing with a translation") {
 
-<<<<<<< HEAD
-      val image = ContinuousScalarImage(BoxedDomain[_1D](-4.0f, 6.0f),
-=======
-      val image = ContinuousScalarImage1D(BoxDomain[_1D](-4.0f, 6.0f),
->>>>>>> 7b54bc31
+      val image = ContinuousScalarImage(BoxDomain[_1D](-4.0f, 6.0f),
         (x: Point[_1D]) => Math.sin(x(0).toDouble).toFloat,
         Some((x: Point[_1D]) => Vector(Math.cos(x(0).toDouble).toFloat)))
       val translationTransform = TranslationSpace[_1D].transformForParameters(DenseVector(1f))
@@ -64,11 +60,7 @@
 
     it("yields the right values after warping with a translation") {
 
-<<<<<<< HEAD
-      val image = ContinuousScalarImage(BoxedDomain[_1D](-4.0f, 6.0f),
-=======
-      val image = ContinuousScalarImage1D(BoxDomain[_1D](-4.0f, 6.0f),
->>>>>>> 7b54bc31
+      val image = ContinuousScalarImage(BoxDomain[_1D](-4.0f, 6.0f),
         (x: Point[_1D]) => Math.sin(x(0).toDouble).toFloat,
         Some((x: Point[_1D]) => Vector(Math.cos(x(0).toDouble).toFloat)))
 
@@ -91,11 +83,7 @@
   describe("A continuous 2Dimage") {
     it("can be translated to a new place") {
 
-<<<<<<< HEAD
-      val cImg = ContinuousScalarImage(BoxedDomain[_2D]((0.0f, 0.0f), (1.0f, 1.0f)), (_ : Point[_2D]) => 1.0)
-=======
-      val cImg = ContinuousScalarImage2D(BoxDomain[_2D]((0.0f, 0.0f), (1.0f, 1.0f)), _ => 1.0)
->>>>>>> 7b54bc31
+      val cImg = ContinuousScalarImage(BoxDomain[_2D]((0.0f, 0.0f), (1.0f, 1.0f)), (_ : Point[_2D]) => 1.0)
 
       def t = TranslationSpace[_2D].transformForParameters(DenseVector(2.0, 2.0))
       val warpedImg = cImg.compose(t)
