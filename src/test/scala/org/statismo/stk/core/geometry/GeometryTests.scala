package org.statismo.stk.core.geometry

import org.scalatest.FunSpec
import org.scalatest.matchers.ShouldMatchers
import breeze.linalg.DenseMatrix
import breeze.linalg.DenseVector
import scala.language.implicitConversions

class GeometryTests extends FunSpec with ShouldMatchers {

  implicit def doubleToFloat(d: Double) = d.toFloat

  val p = Point(0.1, 3.0, 1.1)
  val pGeneric: Point[_3D] = p
  val v = Vector(0.1, 3.0, 1.1)
  val vGeneric: Vector[_3D] = v

  describe("A 3D Point") {
    it("equals a Point[ThreeD]") {
      p should equal(pGeneric)
    }

    it("does not equal a Vector[ThreeD]") {
      p should not equal (v)
      p should not equal (vGeneric)
    }
    it("can be described as a Vector3D") {
      p.toVector should equal(v)
    }

  }

  describe("A 3D Vector") {
    it("equals a Vector[ThreeD]") {
      v should equal(vGeneric)
    }

    it("does not equal a Point[ThreeD]") {
      v should not equal (p)
      v should not equal (pGeneric)
    }

    it("equals a point when converted to point") {
      v.toPoint should equal(p)
    }

    it("gives the correct norm and normsquared for various test cases") {
      Vector(1).norm2 should equal(1)
      Vector(1, 1).norm2 should equal(2)
      Vector(1, 1, 1).norm2 should equal(3)
      Vector(math.sqrt(2).toFloat, math.sqrt(2).toFloat).norm2 should be(4.0 plusOrMinus (1e-5))
      v.norm should be(math.sqrt(v.norm2) plusOrMinus (1e-5))
    }

    it("gives the correct dot value for the dot product") {
      val v1 = Vector(4.9, -3.5, -1.0)
      val v2 = Vector(3.1, 2.1, 5.0)
      v1 dot v2 should be(v1.toBreezeVector dot v2.toBreezeVector)
    }

    it("gives the correct value for the outer product") {
      val v1 = Vector(4.0, -3.0, -1.0)
      val v2 = Vector(3.0, 2.0, 5.0)
      val res = MatrixNxN((12f, 8f, 20f), (-9f, -6f, -15f), (-3f, -2f, -5f))
      (v1 outer v2) should be(res)
    }

    it("gives the correct value for the cross product") {
      val v1 = Vector(4.0, -3.0, -1.0)
      val v2 = Vector(3.0, 2.0, 5.0)
      val crossPdBreeze = breeze.linalg.cross(v1.toBreezeVector, v2.toBreezeVector)
      Vector.crossproduct(v1, v2) should be(Vector(crossPdBreeze(0), crossPdBreeze(1), crossPdBreeze(2)))
    }

  }
  describe("a 3x3 matrix") {

    // storage is column major
    val m = MatrixNxN[_3D](Array(1.1, 2.1, 3.1, 1.2, 2.2, 3.2, 1.3, 2.3, 3.3).map(_.toFloat))

    it("can be created using zeros") {
      val m = MatrixNxN.zeros[_3D]
      for (i <- 0 until 3; j <- 0 until 3) {
        m(i, j) should be(0f)
      }
    }

    it("can be correclty initialized by a tuple") {
      val mInitFromTuple = MatrixNxN((1.1, 1.2, 1.3), (2.1, 2.2, 2.3), (3.1, 3.2, 3.3))
      mInitFromTuple should equal(m)
    }

    it("should euqal another 3x3 matrix with the same values") {
      val m = MatrixNxN[_3D](Array(1.1, 2.1, 3.1, 1.2, 2.2, 3.2, 1.3, 2.3, 3.3))
      val m2 = MatrixNxN[_3D](Array(1.1, 2.1, 3.1, 1.2, 2.2, 3.2, 1.3, 2.3, 3.3))
      m should equal(m2)
    }

    it("can be converted to a breeze matrix") {
      val mbreeze = DenseMatrix.create[Float](3, 3, Array[Float](1.1, 2.1, 3.1, 1.2, 2.2, 3.2, 1.3, 2.3, 3.3))
      m.toBreezeMatrix should equal(mbreeze)
    }

    it("can be indexed correctly") {
      val mbreeze = m.toBreezeMatrix
      m(1, 2) should equal(2.3f)
      m(1, 2) should equal(mbreeze(1, 2))
      m(0, 0) should equal(1.1f)
      m(0, 0) should equal(mbreeze(0, 0))
      m(2, 1) should equal(3.2f)
      m(2, 1) should equal(mbreeze(2, 1))
      m(2, 2) should equal(3.3f)
    }

    it("can be multiplied by a vector") {
      val v = Vector(1, 2, 3)
      val vBreeze = DenseVector(1f, 2f, 3f)
      val mxv = m * v
      val mxvBreeze = m.toBreezeMatrix * vBreeze
      for (i <- 0 until 3) {
        mxv(i) should be(mxvBreeze(i) plusOrMinus (1e-8))
      }

    }

    it("can be multiplied by a scalar") {
      val m1 = (m * 0.1).toBreezeMatrix
      val m2 = m.toBreezeMatrix * 0.1f
      for (i <- 0 until 3; j <- 0 until 3) {
        m1(i, j) should be(m2(i, j) plusOrMinus (1e-8))
      }
    }

    it("can be added to another matrix") {
      val m1 = m + m
      val m2 = m.toBreezeMatrix + m.toBreezeMatrix
      for (i <- 0 until 3; j <- 0 until 3) {
        m1(i, j) should be(m2(i, j) plusOrMinus (1e-8))
      }
    }

    it("can be multiplied (elementwise) with another matrix") {
      val m1 = m :* m
      val m2 = m.toBreezeMatrix :* m.toBreezeMatrix
      for (i <- 0 until 3; j <- 0 until 3) {
        m1(i, j) should be(m2(i, j) plusOrMinus (1e-8))
      }
    }

    it("can be multiplied (matrix product) with another matrix") {
      val m = MatrixNxN((1, 2, 3), (2, 7, 3), (9, 2, 8))
      val m2 = MatrixNxN((3, 4, 1), (3, 7, 2), (7, 9, 11))

      val res = m * m2
      val resBreeze = m.toBreezeMatrix * m2.toBreezeMatrix

      for (i <- 0 until 3; j <- 0 until 3) {
        res(i, j) should be(resBreeze(i, j) plusOrMinus (1e-5))
      }
    }

    it("fullfills some simple identities with ones,zeros and ident") {
      val v = Vector(1, 2, 3)
      MatrixNxN.eye[_3D] * v should equal(v)
      MatrixNxN.zeros[_3D] * v should equal(Vector(0, 0, 0))
      MatrixNxN.ones[_3D] * v should equal(Vector(6, 6, 6))
    }

<<<<<<< HEAD
    it("yields itself when transposed twice") {
      val m = Matrix3x3((3, 4, 1), (3, 7, 2), (7, 9, 11))
=======
    it("yields itself when transposed twise") {
      val m = MatrixNxN((3, 4, 1), (3, 7, 2), (7, 9, 11))
>>>>>>> 5b646f39
      val mtt = m.t.t
      for (i <- 0 until 3; j <- 0 until 3) {
        mtt(i,j) should equal (m(i,j))
      }
    }

    it("yields the identity transform when inverted and multiplied with itself") {
      val m = MatrixNxN((3, 4, 1), (3, 7, 2), (7, 9, 11))
      val mInvertible = m.t * m // m^T *m is always invertible
      val almostEye = mInvertible * MatrixNxN.inv(mInvertible)
      val eye = MatrixNxN.eye[_3D]
      for (i <- 0 until 3; j <- 0 until 3)  {
        almostEye(i,j) should be(eye(i,j) plusOrMinus 1e-5f)
      }
    }
  }

}<|MERGE_RESOLUTION|>--- conflicted
+++ resolved
@@ -166,13 +166,8 @@
       MatrixNxN.ones[_3D] * v should equal(Vector(6, 6, 6))
     }
 
-<<<<<<< HEAD
     it("yields itself when transposed twice") {
-      val m = Matrix3x3((3, 4, 1), (3, 7, 2), (7, 9, 11))
-=======
-    it("yields itself when transposed twise") {
       val m = MatrixNxN((3, 4, 1), (3, 7, 2), (7, 9, 11))
->>>>>>> 5b646f39
       val mtt = m.t.t
       for (i <- 0 until 3; j <- 0 until 3) {
         mtt(i,j) should equal (m(i,j))
