package org.statismo.stk.core.registration

import scala.language.implicitConversions
import org.scalatest.FunSpec
import org.scalatest.matchers.ShouldMatchers
import java.io.File
import org.statismo.stk.core.image._
import org.statismo.stk.core.io.ImageIO
import breeze.linalg.DenseVector
import org.statismo.stk.core.geometry._
import org.statismo.stk.core.geometry.Point.implicits._
import org.statismo.stk.core.geometry.Vector.implicits._
import org.statismo.stk.core.geometry.Index.implicits._
import org.statismo.stk.core.io.MeshIO
import org.omg.CORBA.TRANSACTION_MODE

class TransformationTests extends FunSpec with ShouldMatchers {

  implicit def doubleToFloat(d: Double) = d.toFloat

  org.statismo.stk.core.initialize()

  describe("A scaling in 2D") {
    val ss = ScalingSpace[_2D]
    val params = DenseVector[Float](3.0)
    val scale = ss.transformForParameters(params)
    val pt = Point(2.0, 1.0)
    val scaledPt = scale(pt)
    it("scales a point correctly") {
      scaledPt(0) should be(6f plusOrMinus 0.0001)
      scaledPt(1) should be(3f plusOrMinus 0.0001)
    }

    it("can be inverted") {
      val identitiyTransform = ss.transformForParameters(params).inverse compose scale
      identitiyTransform(pt)(0) should be(pt(0) plusOrMinus 0.00001)
      identitiyTransform(pt)(1) should be(pt(1) plusOrMinus 0.00001)
    }
  }

  describe("A Rotation in 2D") {
    val center = Point(2.0, 3.5)
    val rs = RotationSpace[_2D](center)
    val phi = scala.math.Pi / 2
    val rotate = rs.transformForParameters(DenseVector(phi.toFloat))
    val pt = Point(2.0, 2.0)
    val rotatedPt = rotate(pt)
    it("rotates a point correctly") {
      rotatedPt(0) should be(3.5f plusOrMinus 0.0001)
      rotatedPt(1) should be(3.5f plusOrMinus 0.0001)
    }

    it("can be inverted") {

      val identitiyTransform = rs.transformForParameters(DenseVector(phi.toFloat)).inverse compose rotate
      identitiyTransform(pt)(0) should be(pt(0) plusOrMinus 0.00001)
      identitiyTransform(pt)(1) should be(pt(1) plusOrMinus 0.00001)
    }
  }

  describe("A translation in 2D") {
    ignore("translates an image") {
      //FIXME: this test is incomplete
      val testImgUrl = getClass.getResource("/lena.h5").getPath
      val discreteImage = ImageIO.read2DScalarImage[Short](new File(testImgUrl)).get
      val continuousImage = DiscreteScalarImage.interpolate(discreteImage, 3)

      val translation = TranslationSpace[_2D].transformForParameters(DenseVector[Float](10, 0))
      val translatedImg = continuousImage.compose(translation)
      val resampledImage = ContinuousScalarImage.sample[_2D, Short](translatedImg, discreteImage.domain, 0)
    }

    describe("composed with a rotation") {

      val ts = TranslationSpace[_2D]
      val center = Point(2.0, 3.5)
      val rs = RotationSpace[_2D](center)

      val productSpace = ts.product(rs)

      it("can be composed with a rotation 2D") {
        productSpace.parametersDimensionality should equal(ts.parametersDimensionality + rs.parametersDimensionality)
      }

      val transParams = DenseVector[Float](1.0, 1.5)
      val translate = ts.transformForParameters(transParams)

      val phi = scala.math.Pi / 2
      val rotationParams = DenseVector(phi.toFloat)
      val rotate = rs.transformForParameters(rotationParams)

      val pt = Point(2.0f, 2.0f)
      val rotatedPt = rotate(pt)

      val translatedRotatedPt = translate(rotatedPt)

      val productParams = DenseVector.vertcat(transParams, rotationParams)
      val productTransform = productSpace.transformForParameters(productParams)

      it("correctly transforms a point") {
        productTransform(pt) should equal(translatedRotatedPt)
      }
      val productDerivative = (x: Point[_2D]) =>
        breeze.linalg.DenseMatrix.horzcat(
          ts.takeDerivativeWRTParameters(transParams)(x),
          rs.takeDerivativeWRTParameters(rotationParams)(x))
      it("differentiates correctly with regard to parameters") {
        productSpace.takeDerivativeWRTParameters(productParams)(pt) should equal(productDerivative(pt))
      }
      it("correctly differentiates the parametrized transforms") {
        productTransform.takeDerivative(pt) should equal(translate.takeDerivative(rotate(pt)) * rotate.takeDerivative(pt))
      }

      // FIXME: either fix, or remove.
      //      it("can be inverted") {
      //        val identitiyTransform = (productSpace.transformForParameters(productParams).inverse) compose productTransform
      //        (identitiyTransform(pt)(0) should be(pt(0) plusOrMinus 0.00001f))
      //        (identitiyTransform(pt)(1) should be(pt(1) plusOrMinus 0.00001f))
      //      }
    }

    it("translates a 1D image") {
      val domain = DiscreteImageDomain[_1D](-50.0f, 1.0f, 100)
<<<<<<< HEAD
      val continuousImage = ContinuousScalarImage(domain, (x: Point[_1D]) => x * x, Some((x: Point[_1D]) => Vector(2f * x)))
=======
      val continuousImage = ContinuousScalarImage1D(domain.imageBox, (x: Point[_1D]) => x * x, Some((x: Point[_1D]) => Vector(2f * x)))
>>>>>>> 7b54bc31

      val translation = TranslationSpace[_1D].transformForParameters(DenseVector[Float](10))
      val translatedImg = continuousImage.compose(translation)

      translatedImg(-10) should equal(0)
    }
  }

  describe("In 3D") {

    val path = getClass.getResource("/3dimage.h5").getPath
    val discreteImage = ImageIO.read3DScalarImage[Short](new File(path)).get
    val continuousImage = DiscreteScalarImage.interpolate(discreteImage, 0)

    it("translation forth and back of a real dataset yields the same image") {

      val parameterVector = DenseVector[Float](75.0, 50.0, 25.0)
      val translation = TranslationSpace[_3D].transformForParameters(parameterVector)
      val inverseTransform = TranslationSpace[_3D].transformForParameters(parameterVector).inverse
      val translatedForthBackImg = continuousImage.compose(translation).compose(inverseTransform)

      for (p <- discreteImage.domain.points.filter(translatedForthBackImg.isDefinedAt)) assert(translatedForthBackImg(p) === continuousImage(p))
    }

    it("rotation forth and back of a real dataset yields the same image") {

      val parameterVector = DenseVector[Float](2.0 * Math.PI, 2.0 * Math.PI, 2.0 * Math.PI)
      val origin = discreteImage.domain.origin
      val corner = discreteImage.domain.imageBox.oppositeCorner
      val center = ((corner - origin) * 0.5).toPoint

      val rotation = RotationSpace[_3D](center).transformForParameters(parameterVector)

      val rotatedImage = continuousImage.compose(rotation)

      for (p <- discreteImage.domain.points.filter(rotatedImage.isDefinedAt)) rotatedImage(p) should equal(continuousImage(p))
    }

    val mesh = MeshIO.readHDF5(new File(getClass.getResource("/facemesh.h5").getPath)).get

    it("rotation is invertible on meshes") {

      val center = Point(0f, 0f, 0f)
      val parameterVector = DenseVector[Float](Math.PI, -Math.PI / 2.0, -Math.PI)
      val rotation = RotationSpace[_3D](center).transformForParameters(parameterVector)
      val inverseRotation = rotation.inverse

      val rotRotMesh = mesh.warp(rotation).warp(inverseRotation)
      rotRotMesh.points.zipWithIndex.foreach {
        case (p, i) =>
          p(0) should be(mesh.points(i)(0) plusOrMinus 0.000001)
          p(1) should be(mesh.points(i)(1) plusOrMinus 0.000001)
          p(2) should be(mesh.points(i)(2) plusOrMinus 0.000001)
      }
    }

    it("a rigid transformation yields the same result as the composition of rotation and translation") {

      val parameterVector = DenseVector[Float](1.5, 1.0, 3.5, Math.PI, -Math.PI / 2.0, -Math.PI)
      val translationParams = DenseVector(1.5f, 1.0f, 3.5f)
      val rotation = RotationSpace[_3D](Point(0f, 0f, 0f)).transformForParameters(DenseVector(Math.PI, -Math.PI / 2.0, -Math.PI))
      val translation = TranslationSpace[_3D].transformForParameters(translationParams)

      val composed = translation compose rotation
      val rigid = RigidTransformationSpace[_3D]().transformForParameters(parameterVector)

      val transformedRigid = mesh.warp(rigid)
      val transformedComposed = mesh.warp(rigid)

      val diffNormMax = transformedRigid.points.zip(transformedComposed.points).map { case (p1, p2) => (p1 - p2).norm }.max
      assert(diffNormMax < 0.00001)

    }
  }

  describe("An anisotropic similarity transform") {

    val translationParams = DenseVector(1f, 2f, 3f)
    val rotationParams = DenseVector(0f, Math.PI.toFloat / 2f, Math.PI.toFloat / 4f)
    val anisotropScalingParams = DenseVector(2f, 3f, 1f)

    val translation = TranslationSpace[_3D].transformForParameters(translationParams)
    val rotation = RotationSpace[_3D](Point(0, 0, 0)).transformForParameters(rotationParams)
    val anisotropicScaling = AnisotropicScalingSpace[_3D].transformForParameters(anisotropScalingParams)

    val p = Point(1, 1, 1)
    it("Anisotropic scaling is correctly invertible") {
      val inverseScaling = anisotropicScaling.inverse
      assert((inverseScaling(anisotropicScaling(p)) - p).norm < 0.1f)
    }

    val composedTrans = translation compose rotation compose anisotropicScaling
    val combinedParams = DenseVector(translationParams.data ++ rotationParams.data ++ anisotropScalingParams.data)
    val anisotropicSimTrans = AnisotropicSimilarityTransformationSpace[_3D](Point(0,0,0)).transformForParameters(combinedParams)

    val rigidTransformation = RigidTransformationSpace[_3D]().transformForParameters(DenseVector(translationParams.data ++ rotationParams.data))

    it("yields the right result as a composition of unit transform") {
      assert((anisotropicSimTrans(p) - composedTrans(p)).norm < 0.1f)
    }

    it("yields the right result as a composition of anisotropic scaling and rigid transform") {
      val composedTrans2 = rigidTransformation compose anisotropicScaling
      assert((anisotropicSimTrans(p) - composedTrans2(p)).norm < 0.1f)
    }

    it("a rigid transformation is correctly invertible") {
      val inverseRigid = rigidTransformation.inverse
      assert((inverseRigid(rigidTransformation(p)) - p).norm < 0.1f)
    }

    it("Anisotropic similarity is correctly invertible") {
      val inverseTrans = anisotropicSimTrans.inverse
      val shouldBeP = inverseTrans(anisotropicSimTrans(p))
      assert((shouldBeP - p).norm < 0.1f)
    }

  }
}<|MERGE_RESOLUTION|>--- conflicted
+++ resolved
@@ -121,11 +121,7 @@
 
     it("translates a 1D image") {
       val domain = DiscreteImageDomain[_1D](-50.0f, 1.0f, 100)
-<<<<<<< HEAD
-      val continuousImage = ContinuousScalarImage(domain, (x: Point[_1D]) => x * x, Some((x: Point[_1D]) => Vector(2f * x)))
-=======
-      val continuousImage = ContinuousScalarImage1D(domain.imageBox, (x: Point[_1D]) => x * x, Some((x: Point[_1D]) => Vector(2f * x)))
->>>>>>> 7b54bc31
+      val continuousImage = ContinuousScalarImage(domain.imageBox, (x: Point[_1D]) => x * x, Some((x: Point[_1D]) => Vector(2f * x)))
 
       val translation = TranslationSpace[_1D].transformForParameters(DenseVector[Float](10))
       val translatedImg = continuousImage.compose(translation)
