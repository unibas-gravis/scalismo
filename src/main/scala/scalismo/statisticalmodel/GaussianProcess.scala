--- conflicted
+++ resolved
@@ -117,14 +117,9 @@
   }
 
   /**
-<<<<<<< HEAD
    * The posterior mean (MAP) of a gaussian process, with respect to the given trainingData. It is computed using
    * Gaussian process regression. We assume that the trainingData is subject to isotropic Gaussian noise with variance
    * sigma2.
-=======
-   * The posterior mean (MAP) of a gaussian process, with respect to the given trainingData. It is computed using Gaussian process
-   * regression. We assume that the trainingData is subject to isotropic Gaussian noise with variance sigma2.
->>>>>>> 1e55a3c8
    */
   def posteriorMean(trainingData: IndexedSeq[(Point[D], Value)], sigma2: Double): Field[D, Value] = {
     val cov =
@@ -144,13 +139,8 @@
   }
 
   /**
-<<<<<<< HEAD
    * The posterior mean (MAP) of a gaussian process, with respect to the given trainingData. It is computed using
    * Gaussian process regression.
-=======
-   * The posterior mean (MAP) of a gaussian process, with respect to the given trainingData. It is computed using Gaussian process
-   * regression.
->>>>>>> 1e55a3c8
    */
   def posteriorMean(
     trainingData: IndexedSeq[(Point[D], Value, MultivariateNormalDistribution)]
@@ -213,7 +203,6 @@
 
     new GaussianProcess[D, Value](Field(gp.domain, posteriorMean), posteriorKernel)
   }
-<<<<<<< HEAD
 
   /**
    * * Performs a MAP of a Gaussian process, where we assume that each training point (vector) is subject to zero-mean
@@ -231,27 +220,6 @@
   )(implicit vectorizer: Vectorizer[Value]): Field[D, Value] = {
 
     val (_, _, posteriorMean) = regressionDataUnpack(gp, trainingData)
-
-=======
-
-  /**
-   * * Performs a MAP of a Gaussian process, where we assume that each training point (vector) is subject to zero-mean
-   * noise with given variance.
-   *
-   * @param gp
-   *   The gaussian process
-   * @param trainingData
-   *   Point/value pairs where that the sample should approximate, together with an error model (the uncertainty) at
-   *   each point.
-   */
-  def regressionMean[D: NDSpace, Value](
-    gp: GaussianProcess[D, Value],
-    trainingData: IndexedSeq[(Point[D], Value, MultivariateNormalDistribution)]
-  )(implicit vectorizer: Vectorizer[Value]): Field[D, Value] = {
-
-    val (_, _, posteriorMean) = regressionDataUnpack(gp, trainingData)
-
->>>>>>> 1e55a3c8
     Field(gp.domain, posteriorMean)
   }
 
