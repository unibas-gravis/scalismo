--- conflicted
+++ resolved
@@ -19,17 +19,11 @@
 import breeze.linalg.{DenseMatrix, DenseVector, diag}
 import breeze.stats.distributions.Gaussian
 import scalismo.common._
-<<<<<<< HEAD
 import scalismo.common.interpolation.FieldInterpolator
-import scalismo.geometry.{Dim, NDSpace, Point, SquareMatrix, Vector}
+import scalismo.geometry.{EuclideanVector, NDSpace, Point}
 import scalismo.kernels.{Kernel, MatrixValuedPDKernel}
 import scalismo.numerics.PivotedCholesky.RelativeTolerance
 import scalismo.numerics.{PivotedCholesky, Sampler}
-=======
-import scalismo.geometry.{EuclideanVector, NDSpace, Point}
-import scalismo.kernels.{Kernel, MatrixValuedPDKernel}
-import scalismo.numerics.Sampler
->>>>>>> 5fc5307e
 import scalismo.registration.RigidTransformation
 import scalismo.statisticalmodel.LowRankGaussianProcess.{Eigenpair, KLBasis}
 import scalismo.utils.{Memoize, Random}
@@ -199,11 +193,7 @@
    * @param sampler           determines which points will be used as samples for the nystrom approximation.
    * @param numBasisFunctions The number of basis functions to approximate.
    */
-<<<<<<< HEAD
-  def approximateGPNystrom[D <: Dim: NDSpace, Value](gp: GaussianProcess[D, Value],
-=======
-  def approximateGP[D: NDSpace, Value](gp: GaussianProcess[D, Value],
->>>>>>> 5fc5307e
+  def approximateGPNystrom[D : NDSpace, Value](gp: GaussianProcess[D, Value],
     sampler: Sampler[D],
     numBasisFunctions: Int)(implicit vectorizer: Vectorizer[Value]) = {
     val kltBasis: KLBasis[D, Value] = Kernel.computeNystromApproximation[D, Value](gp.cov, sampler)
@@ -211,7 +201,7 @@
   }
 
   @deprecated("the method has been renamed to approximateGPNystrom", "0.17")
-  def approximateGP[D <: Dim: NDSpace, Value](gp: GaussianProcess[D, Value],
+  def approximateGP[D : NDSpace, Value](gp: GaussianProcess[D, Value],
                                               sampler: Sampler[D],
                                               numBasisFunctions: Int)(implicit vectorizer: Vectorizer[Value], rand: Random) = {
     approximateGPNystrom(gp, sampler, numBasisFunctions)
@@ -225,20 +215,14 @@
    * @param sampler           determines which points will be used as samples for the nystrom approximation.
    * @
    */
-<<<<<<< HEAD
-  def approximateGPNystrom[D <: Dim: NDSpace, Value](gp: GaussianProcess[D, Value],
+  def approximateGPNystrom[D : NDSpace, Value](gp: GaussianProcess[D, Value],
     sampler: Sampler[D])(implicit vectorizer: Vectorizer[Value], rand: Random) = {
-=======
-  def approximateGP[D: NDSpace, Value](gp: GaussianProcess[D, Value],
-    sampler: Sampler[D])(implicit vectorizer: Vectorizer[Value]) = {
->>>>>>> 5fc5307e
     val kltBasis: KLBasis[D, Value] = Kernel.computeNystromApproximation[D, Value](gp.cov, sampler)
     new LowRankGaussianProcess[D, Value](gp.mean, kltBasis)
   }
 
-<<<<<<< HEAD
   @deprecated("the method has been renamed to approximateGPNystrom", "0.17")
-  def approximateGP[D <: Dim: NDSpace, Value](gp: GaussianProcess[D, Value],
+  def approximateGP[D: NDSpace, Value](gp: GaussianProcess[D, Value],
     sampler: Sampler[D])(implicit vectorizer: Vectorizer[Value], rand: Random) = {
     approximateGPNystrom(gp, sampler)
   }
@@ -272,7 +256,7 @@
     *
     * @return       A low rank approximation of the Gaussian process
     */
-  def approximateGPCholesky[D <: Dim : NDSpace, DDomain <: DiscreteDomain[D], Value]
+  def approximateGPCholesky[D : NDSpace, DDomain <: DiscreteDomain[D], Value]
   (domain: DDomain,
    gp: GaussianProcess[D, Value],
    relativeTolerance: Double,
@@ -305,10 +289,7 @@
 
   }
 
-  private def covFromKLTBasis[D <: Dim: NDSpace, Value](klBasis: KLBasis[D, Value])(implicit vectorizer: Vectorizer[Value]): MatrixValuedPDKernel[D] = {
-=======
   private def covFromKLTBasis[D: NDSpace, Value](klBasis: KLBasis[D, Value])(implicit vectorizer: Vectorizer[Value]): MatrixValuedPDKernel[D] = {
->>>>>>> 5fc5307e
     val dimOps = vectorizer.dim
     val cov: MatrixValuedPDKernel[D] = new MatrixValuedPDKernel[D] {
       override val domain = klBasis.headOption
