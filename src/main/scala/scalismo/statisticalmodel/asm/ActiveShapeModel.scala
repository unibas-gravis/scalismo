/*
 * Copyright 2015 University of Basel, Graphics and Vision Research Group
 *
 * Licensed under the Apache License, Version 2.0 (the "License");
 * you may not use this file except in compliance with the License.
 * You may obtain a copy of the License at
 *
 *     http://www.apache.org/licenses/LICENSE-2.0
 *
 * Unless required by applicable law or agreed to in writing, software
 * distributed under the License is distributed on an "AS IS" BASIS,
 * WITHOUT WARRANTIES OR CONDITIONS OF ANY KIND, either express or implied.
 * See the License for the specific language governing permissions and
 * limitations under the License.
 */
package scalismo.statisticalmodel.asm

import breeze.linalg.{ DenseVector, convert }
import scalismo.common.{ UnstructuredPointsDomain3D, PointId }
import scalismo.geometry.{ Point, _3D }
import scalismo.image.DiscreteScalarImage
import scalismo.mesh.TriangleMesh
import scalismo.numerics.Sampler
import scalismo.registration.{ LandmarkRegistration, RigidTransformation, RigidTransformationSpace, Transformation }
import scalismo.statisticalmodel.{ MultivariateNormalDistribution, StatisticalMeshModel }

import scala.collection.immutable
import scala.util.{ Failure, Try }

object ActiveShapeModel {
  type TrainingData = Iterator[(DiscreteScalarImage[_3D, Float], Transformation[_3D])]

  /**
   * Train an active shape model using an existing PCA model
   */
  def trainModel(statisticalModel: StatisticalMeshModel, trainingData: TrainingData, preprocessor: ImagePreprocessor, featureExtractor: FeatureExtractor, sampler: TriangleMesh[_3D] => Sampler[_3D]): ActiveShapeModel = {

    val sampled = sampler(statisticalModel.referenceMesh).sample.map(_._1).to[immutable.IndexedSeq]
    val pointIds = sampled.map(statisticalModel.referenceMesh.pointSet.findClosestPoint(_).id)

    // preprocessed images can be expensive in terms of memory, so we go through them one at a time.
    val imageFeatures = trainingData.flatMap {
      case (image, transform) =>
        val (pimg, mesh) = (preprocessor(image), statisticalModel.referenceMesh.transform(transform))
        pointIds.map { pointId => featureExtractor(pimg, mesh.pointSet.point(pointId), mesh, pointId) }
    }.toIndexedSeq

    // the structure is "wrongly nested" now, like: {img1:{pt1,pt2}, img2:{pt1,pt2}} (flattened).
    // We merge the corresponding points together, then estimate an MVD.
    val pointsLength = pointIds.length
    val imageRange = (0 until imageFeatures.length / pointsLength).toIndexedSeq
    val pointFeatures = (0 until pointsLength).toIndexedSeq.map { pointIndex =>
      val featuresForPoint = imageRange.flatMap { imageIndex =>
        imageFeatures(imageIndex * pointsLength + pointIndex).map(convert(_, Double))
      }
      MultivariateNormalDistribution.estimateFromData(featuresForPoint)
    }

    val profiles = new Profiles(pointIds.zip(pointFeatures).map { case (i, d) => Profile(i, d) })
    ActiveShapeModel(statisticalModel, profiles, preprocessor, featureExtractor)
  }
}

/**
 * Class of instances sampled from an Active Shape Model. A sample is therefore comprised of both a shape sampled from
 * the Shape Model, and a set of sample features at the profile points.
 *
 */
case class ASMSample(mesh: TriangleMesh[_3D], featureField: DiscreteFeatureField[_3D], featureExtractor: FeatureExtractor)

case class ActiveShapeModel(statisticalModel: StatisticalMeshModel, profiles: Profiles, preprocessor: ImagePreprocessor, featureExtractor: FeatureExtractor) {

  /**
   * Returns the mean mesh of the shape model, along with the mean feature profiles at the profile points
   */
  def mean(): ASMSample = {
    val smean = statisticalModel.mean
    val meanProfilePoints = profiles.data.map(p => smean.pointSet.point(p.pointId))
    val meanFeatures = profiles.data.map(_.distribution.mean)
    val featureField = DiscreteFeatureField(new UnstructuredPointsDomain3D(meanProfilePoints), meanFeatures)
    ASMSample(smean, featureField, featureExtractor)
  }

  /**
   * Returns a random sample mesh from the shape model, along with randomly sampled feature profiles at the profile points
   */
  def sample(): ASMSample = {
    val sampleMesh = statisticalModel.sample
    val randomProfilePoints = profiles.data.map(p => sampleMesh.pointSet.point(p.pointId))
    val randomFeatures = profiles.data.map(_.distribution.sample())
    val featureField = DiscreteFeatureField(new UnstructuredPointsDomain3D(randomProfilePoints), randomFeatures)
    ASMSample(sampleMesh, featureField, featureExtractor)
  }

  /**
   * Utility function that allows to randomly sample different feature profiles, while keeping the profile points
   * Meant to allow to easily inspect/debug the feature distribution
   */
  def sampleFeaturesOnly(): ASMSample = {
    val smean = statisticalModel.mean
    val meanProfilePoints = profiles.data.map(p => smean.pointSet.point(p.pointId))
    val randomFeatures = profiles.data.map(_.distribution.sample())
    val featureField = DiscreteFeatureField(new UnstructuredPointsDomain3D(meanProfilePoints), randomFeatures)
    ASMSample(smean, featureField, featureExtractor)
  }

  /**
   * Returns an Active Shape Model where both the statistical shape Model and the profile points distributions are correctly transformed
   * according to the provided rigid transformation
   *
   */
  def transform(rigidTransformation: RigidTransformation[_3D]): ActiveShapeModel = {
    val transformedModel = statisticalModel.transform(rigidTransformation)
    this.copy(statisticalModel = transformedModel)
  }

  private def noTransformations = ModelTransformations(statisticalModel.coefficients(statisticalModel.mean), RigidTransformationSpace[_3D]().transformForParameters(RigidTransformationSpace[_3D]().identityTransformParameters))

  /**
   * Perform an ASM fitting for the given target image.
   * This is logically equivalent to calling <code>fitIterator(...).last</code>
   *
   * @param targetImage target image to fit to.
   * @param searchPointSampler sampler that defines the strategy where profiles are to be sampled.
   * @param iterations maximum number of iterations for the fitting.
   * @param config fitting configuration (thresholds). If omitted, uses [[FittingConfiguration.Default]]
   * @param startingTransformations initial transformations to apply to the statistical model. If omitted, no transformations are applied (i.e. the fitting starts from the mean shape, with no rigid transformation)
   * @return fitting result after the given number of iterations
   */
  def fit(targetImage: DiscreteScalarImage[_3D, Float], searchPointSampler: SearchPointSampler, iterations: Int, config: FittingConfiguration = FittingConfiguration.Default, startingTransformations: ModelTransformations = noTransformations): Try[FittingResult] = {

    // we're manually looping the iterator here because we're only interested in the last result -- no need to keep all intermediates.
    val it = fitIterator(targetImage, searchPointSampler, iterations, config, startingTransformations)
    if (!it.hasNext) {
      Failure(new IllegalStateException("iterator was empty"))
    } else {
      var result = it.next()
      while (it.hasNext) {
        result = it.next()
      }
      result
    }
  }

  /**
   * Perform iterative ASM fitting for the given target image. This is essentially the same as the [[fit]] method, except that it returns the full iterator, so every step can be examined.
   * @see [[fit()]] for a description of the parameters.
   *
   */
  def fitIterator(targetImage: DiscreteScalarImage[_3D, Float], searchPointSampler: SearchPointSampler, iterations: Int, config: FittingConfiguration = FittingConfiguration.Default, initialTransform: ModelTransformations = noTransformations): Iterator[Try[FittingResult]] = {
    fitIteratorPreprocessed(preprocessor(targetImage), searchPointSampler, iterations, config, initialTransform)
  }

  /**
   * Perform iterative ASM fitting for the given preprocessed image. This is essentially the same as the [[fitIterator]] method, except that it uses the already preprocessed image.
   * @see [[fit()]] for a description of the parameters.
   *
   */
  def fitIteratorPreprocessed(image: PreprocessedImage, searchPointSampler: SearchPointSampler, iterations: Int, config: FittingConfiguration = FittingConfiguration.Default, initialTransform: ModelTransformations = noTransformations): Iterator[Try[FittingResult]] = {
    require(iterations > 0, "number of iterations must be strictly positive")

    new Iterator[Try[FittingResult]] {
      var lastResult: Option[Try[FittingResult]] = None
      var nextCount = 0

      override def hasNext = nextCount < iterations && (lastResult.isEmpty || lastResult.get.isSuccess)

      override def next() = {
        val mesh = lastResult.map(_.get.mesh).getOrElse(statisticalModel.instance(initialTransform.coefficients).transform(initialTransform.rigidTransform))
        lastResult = Some(fitOnce(image, searchPointSampler, config, mesh, initialTransform.rigidTransform))
        nextCount += 1
        lastResult.get
      }
    }
  }

  private def fitOnce(image: PreprocessedImage, sampler: SearchPointSampler, config: FittingConfiguration, mesh: TriangleMesh[_3D], poseTransform: RigidTransformation[_3D]): Try[FittingResult] = {
    val refPtIdsWithTargetPt = findBestCorrespondingPoints(image, mesh, sampler, config, poseTransform)

    if (refPtIdsWithTargetPt.isEmpty) {
      Failure(new IllegalStateException("No point correspondences found. You may need to relax the configuration thresholds."))
    } else Try {

      val refPtsWithTargetPts = refPtIdsWithTargetPt.map { case (refPtId, tgtPt) => (statisticalModel.referenceMesh.pointSet.point(refPtId), tgtPt) }
      val bestRigidTransform = LandmarkRegistration.rigid3DLandmarkRegistration(refPtsWithTargetPts)

      val refPtIdsWithTargetPtAtModelSpace = refPtIdsWithTargetPt.map { case (refPtId, tgtPt) => (refPtId, bestRigidTransform.inverse(tgtPt)) }
      val bestReconstruction = statisticalModel.posterior(refPtIdsWithTargetPtAtModelSpace, 1e-5).mean
      val coeffs = statisticalModel.coefficients(bestReconstruction)

      val boundedCoeffs = coeffs.map { c => Math.min(config.modelCoefficientBounds, Math.max(-config.modelCoefficientBounds, c)) }
      val resultMesh = statisticalModel.instance(boundedCoeffs).transform(bestRigidTransform)
      val transformations = ModelTransformations(boundedCoeffs, bestRigidTransform)
      FittingResult(transformations, resultMesh)
    }
  }

  private def refPoint(profileId: ProfileId): Point[_3D] = statisticalModel.referenceMesh.pointSet.point(profiles(profileId).pointId)

  private def findBestCorrespondingPoints(img: PreprocessedImage, mesh: TriangleMesh[_3D], sampler: SearchPointSampler, config: FittingConfiguration, poseTransform: RigidTransformation[_3D]): IndexedSeq[(PointId, Point[_3D])] = {

    val matchingPts = profiles.ids.par.map { index =>
      (profiles(index).pointId, findBestMatchingPointAtPoint(img, mesh, index, sampler, config, profiles(index).pointId, poseTransform))
    }

    val matchingPtsWithinDist = matchingPts.filter(_._2.isDefined).map(p => (p._1, p._2.get))
    matchingPtsWithinDist.toIndexedSeq

  }

  private def findBestMatchingPointAtPoint(image: PreprocessedImage, mesh: TriangleMesh[_3D], profileId: ProfileId, searchPointSampler: SearchPointSampler, config: FittingConfiguration, pointId: PointId, poseTransform: RigidTransformation[_3D]): Option[Point[_3D]] = {
    val sampledPoints = searchPointSampler(mesh, pointId)

    val pointsWithFeatureDistances = (for (point <- sampledPoints) yield {
      val featureVectorOpt = featureExtractor(image, point, mesh, pointId)
      featureVectorOpt.map { fv => (point, featureDistance(profileId, fv)) }
    }).flatten

    if (pointsWithFeatureDistances.isEmpty) {
      // none of the sampled points returned a valid feature vector
      None
    } else {
      val (bestPoint, bestFeatureDistance) = pointsWithFeatureDistances.minBy { case (pt, dist) => dist }

      if (bestFeatureDistance <= config.featureDistanceThreshold) {
        val refPoint = this.refPoint(profileId)
<<<<<<< HEAD
        val bestPointDistance = statisticalModel.gp.marginal(pointId).mahalanobisDistance((bestPoint - refPoint).toBreezeVector)
=======

        /** Attention: checking for the deformation vector's pdf needs to be done in the model space !**/
        val inversePoseTransform = poseTransform.inverse
        val bestPointDistance = statisticalModel.gp.marginal(pointId).mahalanobisDistance(inversePoseTransform(bestPoint) - refPoint)
>>>>>>> 336e603d
        if (bestPointDistance <= config.pointDistanceThreshold) {
          Some(bestPoint)
        } else {

          // point distance above user-set threshold
          None
        }
      } else {
        // feature distance above user-set threshold
        None
      }
    }
  }

  private def featureDistance(pid: ProfileId, features: DenseVector[Double]): Double = {
    val mvdAtPoint = profiles(pid).distribution
    mvdAtPoint.mahalanobisDistance(features)
  }

}

/**
 * Fitting Configuration, specifying thresholds and bounds.
 * @param featureDistanceThreshold threshold for the feature distance. If the mahalanobis distance of a candidate point's features to the corresponding profile's mean is larger than this value, then that candidate point will be ignored during fitting.
 * @param pointDistanceThreshold threshold for point distance: If the mahalanobis distance of a candidate point to its corresponding marginal distribution is larger than this value, then that candidate point will be ignored during fitting.
 * @param modelCoefficientBounds bounds to apply on the model coefficients. In other words, by setting this to n, all coefficients of the fitting result will be restricted to the interval [-n, n].
 */
case class FittingConfiguration(featureDistanceThreshold: Double, pointDistanceThreshold: Double, modelCoefficientBounds: Double)

object FittingConfiguration {
  lazy val Default = FittingConfiguration(featureDistanceThreshold = 5.0, pointDistanceThreshold = 5.0, modelCoefficientBounds = 3.0)
}

/**
 * Transformations to apply to a statistical shape model.
 *
 * Sample usage: <code>val mesh = ssm.instance(t.coefficients).transform(t.rigidTransform)</code>
 *
 * @param coefficients model coefficients to apply. These determine the shape transformation.
 * @param rigidTransform rigid transformation to apply. These determine translation and rotation.
 */
case class ModelTransformations(coefficients: DenseVector[Double], rigidTransform: RigidTransformation[_3D])

/**
 * Fitting results.
 *
 * Note that the fields are redundant: the mesh is completely determined by the transformations.
 * It's essentially provided for user convenience, because it would be very likely to be (re-)constructed anyway from the transformations.
 *
 * @param transformations transformations to apply to the model
 * @param mesh the mesh resulting from applying these transformations
 */
case class FittingResult(transformations: ModelTransformations, mesh: TriangleMesh[_3D])<|MERGE_RESOLUTION|>--- conflicted
+++ resolved
@@ -224,14 +224,10 @@
 
       if (bestFeatureDistance <= config.featureDistanceThreshold) {
         val refPoint = this.refPoint(profileId)
-<<<<<<< HEAD
-        val bestPointDistance = statisticalModel.gp.marginal(pointId).mahalanobisDistance((bestPoint - refPoint).toBreezeVector)
-=======
-
         /** Attention: checking for the deformation vector's pdf needs to be done in the model space !**/
         val inversePoseTransform = poseTransform.inverse
         val bestPointDistance = statisticalModel.gp.marginal(pointId).mahalanobisDistance(inversePoseTransform(bestPoint) - refPoint)
->>>>>>> 336e603d
+
         if (bestPointDistance <= config.pointDistanceThreshold) {
           Some(bestPoint)
         } else {
