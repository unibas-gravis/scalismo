--- conflicted
+++ resolved
@@ -15,19 +15,12 @@
  */
 package scalismo.statisticalmodel
 
-<<<<<<< HEAD
-import breeze.linalg.{DenseMatrix, DenseVector}
-import scalismo.common.DiscreteVectorField
-import scalismo.geometry.{Point, _3D}
-import scalismo.mesh.{Mesh, TriangleMesh}
-import scalismo.registration.{RigidTransformation, Transformation}
-=======
+
 import breeze.linalg.{ DenseMatrix, DenseVector }
 import scalismo.common.DiscreteVectorField
 import scalismo.geometry.{ Point, _3D }
 import scalismo.mesh.{ Mesh, TriangleMesh }
 import scalismo.registration.{ RigidTransformation, Transformation }
->>>>>>> 32d3f41f
 import scalismo.statisticalmodel.DiscreteLowRankGaussianProcess.Eigenpair
 
 /**
@@ -83,11 +76,7 @@
   def marginal(ptIds: IndexedSeq[Int]) = {
     val clippedReference = Mesh.clipMesh(referenceMesh, p => { !ptIds.contains(referenceMesh.findClosestPoint(p)._2) })
     // not all of the ptIds remain in the reference after clipping, since their cells might disappear
-<<<<<<< HEAD
-    val remainingPtIds = clippedReference.points.map(p=> referenceMesh.findClosestPoint(p)._2)
-=======
     val remainingPtIds = clippedReference.points.map(p => referenceMesh.findClosestPoint(p)._2)
->>>>>>> 32d3f41f
     val marginalGP = gp.marginal(remainingPtIds.toIndexedSeq)
     StatisticalMeshModel(clippedReference, marginalGP)
   }
