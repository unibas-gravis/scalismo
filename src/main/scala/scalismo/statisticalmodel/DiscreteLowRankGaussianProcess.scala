--- conflicted
+++ resolved
@@ -16,11 +16,7 @@
 package scalismo.statisticalmodel
 
 import breeze.linalg.svd.SVD
-<<<<<<< HEAD
-import breeze.linalg.{*, diag, Axis, DenseMatrix, DenseVector}
-=======
 import breeze.linalg.{diag, DenseMatrix, DenseVector}
->>>>>>> dd15aae6
 import breeze.stats.distributions.Gaussian
 import scalismo.common.DiscreteField.vectorize
 import scalismo.common._
@@ -323,7 +319,10 @@
                                                         pid: PointId): DenseVector[Double] = {
     require(rank == alpha.size)
     val range = pid.id * vectorizer.dim until (pid.id + 1) * vectorizer.dim
-    basisMatrix(range, ::) * (stddev *:* alpha) + meanVector(range)
+
+    // copy seems to be necessary in breeze 2.0, as othewise slice does not work
+    val rowsForPoint = basisMatrix(range, ::).copy
+    rowsForPoint * (stddev *:* alpha) + meanVector(range)
   }
 
   private[this] val stddev = variance.map(x => math.sqrt(x))
