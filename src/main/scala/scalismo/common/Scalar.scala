--- conflicted
+++ resolved
@@ -34,10 +34,7 @@
  */
 trait Scalar[@specialized(Byte, Short, Int, Float, Double) S] extends Any {
 
-<<<<<<< HEAD
-=======
   def scalarType: ScalarType
->>>>>>> c84df2c4
 
   def fromByte(n: Byte): S
   def fromShort(n: Short): S
