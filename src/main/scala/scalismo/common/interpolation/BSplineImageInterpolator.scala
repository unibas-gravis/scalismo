package scalismo.common.interpolation

import breeze.linalg.DenseVector
import scalismo.common._
import scalismo.geometry._
import scalismo.image.DiscreteImageDomain
import scalismo.numerics.BSpline

trait BSplineImageInterpolator[D, A]
    extends DifferentiableFieldInterpolator[D, DiscreteImageDomain, A, EuclideanVector[D]] {
  implicit protected val scalar: Scalar[A]

  private[scalismo] def applyMirrorBoundaryCondition(k: Int, numCoefficients: Int) = {
    if (k < 0) -k
    else if (k >= numCoefficients) numCoefficients - (k - numCoefficients) - 2
    else k
  }
}

object BSplineImageInterpolator {

  trait Create[D] {
    def createBSplineInterpolator[A: Scalar](degree: Int): BSplineImageInterpolator[D, A]
  }

  implicit object create1D extends Create[_1D] {
    override def createBSplineInterpolator[A: Scalar](degree: Int): BSplineImageInterpolator[_1D, A] =
      new BSplineImageInterpolator1D[A](degree)
  }

  implicit object create2D extends Create[_2D] {
    override def createBSplineInterpolator[A: Scalar](degree: Int): BSplineImageInterpolator[_2D, A] =
      new BSplineImageInterpolator2D[A](degree)
  }

  implicit object create3D extends Create[_3D] {
    override def createBSplineInterpolator[A: Scalar](degree: Int): BSplineImageInterpolator[_3D, A] =
      new BSplineImageInterpolator3D[A](degree)
  }

  def apply[D: NDSpace, A: Scalar](degree: Int)(implicit creator: Create[D]): BSplineImageInterpolator[D, A] = {
    creator.createBSplineInterpolator(degree)
  }

}

case class BSplineImageInterpolator1D[A: Scalar](degree: Int) extends BSplineImageInterpolator[_1D, A] {

  override protected val scalar: Scalar[A] = Scalar[A]

  override def interpolate(
    discreteField: DiscreteField[_1D, DiscreteImageDomain, A]
  ): DifferentiableField[_1D, A] = {

    val domain = discreteField.domain

    val ck = determineCoefficients1D(degree, discreteField)

    /*
     * Computes values at given point with corresponding coefficients and spline basis
     * */
    def iterateOnPoints(x: Point[_1D], splineBasis: ((Double) => Double)): Double = {
      val xUnit = (x(0) - domain.origin(0)) / domain.spacing(0)

      val k1 = scala.math.ceil(xUnit - 0.5f * (degree + 1)).toInt
      val K = degree + 1

      var result = 0.0
      var k = k1
      while (k <= k1 + K - 1) {
        val kBC = applyMirrorBoundaryCondition(k, domain.size(0))
        result = result + splineBasis(xUnit.toDouble - k) * ck(kBC)
        k = k + 1
      }
      result
    }

    // the continuous interpolation function
    def f(x: Point[_1D]) = {
      val splineBasis: (Double => Double) = BSpline.nthOrderBSpline(degree)
      scalar.fromDouble(iterateOnPoints(x, splineBasis))
    }
    // the derivative
    def df(x: Point[_1D]) = {
      //derivative
      val splineBasisD1: (Double => Double) = { x =>
        (BSpline.nthOrderBSpline(degree - 1)(x + 0.5f) - BSpline.nthOrderBSpline(degree - 1)(x - 0.5f)) * (1 / domain
          .spacing(0))
      }
      EuclideanVector(iterateOnPoints(x, splineBasisD1))
    }
<<<<<<< HEAD
    DifferentiableField[_1D, A](domain.boundingBox, f, df)
=======
    DifferentiableField[_1D, A, EuclideanVector[_1D]](domain.imageBoundingBox, f, df)
>>>>>>> 10e24da8
  }

  /* determine the b-spline coefficients for a 1D image */
  private def determineCoefficients1D(degree: Int, img: DiscreteField[_1D, DiscreteImageDomain, A]): Array[Float] = {

    // floats is an input-output argument here
    val floats = new Array[Float](img.data.size)
    img.data.map((v: A) => scalar.toFloat(v)).copyToArray(floats)
    BSplineCoefficients.getSplineInterpolationCoefficients(degree, floats)
    floats
  }

}

case class BSplineImageInterpolator2D[A: Scalar](degree: Int) extends BSplineImageInterpolator[_2D, A] {

  override protected val scalar = Scalar[A]

  override def interpolate(
    discreteField: DiscreteField[_2D, DiscreteImageDomain, A]
  ): DifferentiableField[_2D, A] = {
    val domain = discreteField.domain
    val pointSet = domain.pointSet

    val ck = determineCoefficients2D(degree, discreteField)

    def iterateOnPoints(x: Point[_2D], splineBasis: ((Double, Double) => Double)): Double = {

      val xUnit = (x(0) - domain.origin(0)) / domain.spacing(0)
      val yUnit = (x(1) - domain.origin(1)) / domain.spacing(1)

      val k1 = scala.math.ceil(xUnit - 0.5f * (degree + 1)).toInt
      val l1 = scala.math.ceil(yUnit - 0.5f * (degree + 1)).toInt

      val K = degree + 1

      var result = 0.0
      var l = l1
      while (l <= l1 + K - 1) {
        val lBC = applyMirrorBoundaryCondition(l, domain.size(1))
        var k = k1
        while (k <= k1 + K - 1) {
          val kBC = applyMirrorBoundaryCondition(k, domain.size(0))
          val pointId = pointSet.pointId(IntVector(kBC, lBC))
          result = result + ck(pointId.id) * splineBasis(xUnit - k, yUnit - l)
          k = k + 1
        }
        l = l + 1
      }
      result
    }

    val bSplineNthOrder = BSpline.nthOrderBSpline(degree) _
    val bSplineNmin1thOrder = BSpline.nthOrderBSpline(degree - 1) _

    def f(x: Point[_2D]) = {
      val splineBasis = (x: Double, y: Double) => bSplineNthOrder(x) * bSplineNthOrder(y) // apply function
      scalar.fromDouble(iterateOnPoints(x, splineBasis))
    }
    def df(x: Point[_2D]) = {
      val splineBasisD1 = (x: Double, y: Double) =>
        (bSplineNmin1thOrder(x + 0.5f) - bSplineNmin1thOrder(x - 0.5f)) * bSplineNthOrder(y)
      val splineBasisD2 = (x: Double, y: Double) =>
        bSplineNthOrder(x) * (bSplineNmin1thOrder(y + 0.5f) - bSplineNmin1thOrder(y - 0.5f))
      val dfx = (iterateOnPoints(x, splineBasisD1) * (1 / discreteField.domain.spacing(0))).toFloat
      val dfy = (iterateOnPoints(x, splineBasisD2) * (1 / discreteField.domain.spacing(1))).toFloat
      EuclideanVector(dfx, dfy)
    }

<<<<<<< HEAD
    DifferentiableField[_2D, A](discreteField.domain.boundingBox, f, df)
=======
    DifferentiableField[_2D, A, EuclideanVector[_2D]](discreteField.domain.imageBoundingBox, f, df)
>>>>>>> 10e24da8
  }

  /* determine the b-spline coefficients for a 2D image. The coefficients are returned
   * as a DenseVector, i.e. the rows are written one after another */
  private def determineCoefficients2D(degree: Int, img: DiscreteField[_2D, DiscreteImageDomain, A]): Array[Float] = {
    val pointSet = img.domain.pointSet
    val numeric = implicitly[Scalar[A]]
    val coeffs = DenseVector.zeros[Float](img.values.size)
    var y = 0
    while (y < img.domain.size(1)) {
      val rowValues = (0 until img.domain.size(0)).map(x => img(pointSet.pointId(IntVector(x, y))))

      // the c is an input-output argument here
      val c = rowValues.map(numeric.toFloat).toArray
      BSplineCoefficients.getSplineInterpolationCoefficients(degree, c)

      val idxInCoeffs = pointSet.pointId(IntVector(0, y)).id
      coeffs(idxInCoeffs until idxInCoeffs + img.domain.size(0)) := DenseVector(c)
      y = y + 1
    }
    coeffs.data
  }
}

case class BSplineImageInterpolator3D[A: Scalar](degree: Int) extends BSplineImageInterpolator[_3D, A] {

  override protected val scalar = Scalar[A]

  override def interpolate(
    discreteField: DiscreteField[_3D, DiscreteImageDomain, A]
  ): DifferentiableField[_3D, A] = {
    val domain = discreteField.domain
    val pointSet = domain.pointSet

    val ck = determineCoefficients3D(degree, discreteField)
    val pointToIdx = pointSet.indexToPhysicalCoordinateTransform.inverse

    def iterateOnPoints(x: Point[_3D], splineBasis: ((Double, Double, Double) => Double)): Double = {

      val unitCoords = pointToIdx(x)
      val xUnit = unitCoords(0)
      val yUnit = unitCoords(1)
      val zUnit = unitCoords(2)

      val k1 = scala.math.ceil(xUnit - 0.5f * (degree + 1)).toInt
      val l1 = scala.math.ceil(yUnit - 0.5f * (degree + 1)).toInt
      val m1 = scala.math.ceil(zUnit - 0.5f * (degree + 1)).toInt

      val K = degree + 1

      var result = 0.0
      var k = k1
      var l = l1
      var m = m1

      while (m <= m1 + K - 1) {
        val mBC = applyMirrorBoundaryCondition(m, domain.size(2))
        l = l1
        while (l <= l1 + K - 1) {
          val lBC = applyMirrorBoundaryCondition(l, domain.size(1))
          k = k1
          while (k <= k1 + K - 1) {
            val kBC = applyMirrorBoundaryCondition(k, domain.size(0))
            val pointId = pointSet.pointId(IntVector(kBC, lBC, mBC))
            result = result + ck(pointId.id) * splineBasis(xUnit - k, yUnit - l, zUnit - m)
            k = k + 1
          }
          l = l + 1
        }
        m = m + 1
      }
      result
    }

    val bSplineNthOrder = BSpline.nthOrderBSpline(degree) _
    val bSplineNmin1thOrder = BSpline.nthOrderBSpline(degree - 1) _

    def f(x: Point[_3D]): A = {
      val splineBasis = (x: Double, y: Double, z: Double) =>
        bSplineNthOrder(x) * bSplineNthOrder(y) * bSplineNthOrder(z)
      scalar.fromDouble(iterateOnPoints(x, splineBasis))
    }

    def df(x: Point[_3D]) = {
      val splineBasisD1 = (x: Double, y: Double, z: Double) =>
        (bSplineNmin1thOrder(x + 0.5f) - bSplineNmin1thOrder(x - 0.5f)) * bSplineNthOrder(y) * bSplineNthOrder(z)
      val splineBasisD2 = (x: Double, y: Double, z: Double) =>
        bSplineNthOrder(x) * (bSplineNmin1thOrder(y + 0.5f) - bSplineNmin1thOrder(y - 0.5f)) * bSplineNthOrder(z)
      val splineBasisD3 = (x: Double, y: Double, z: Double) =>
        bSplineNthOrder(x) * bSplineNthOrder(y) * (bSplineNmin1thOrder(z + 0.5f) - bSplineNmin1thOrder(z - 0.5f))
      val dfx = (iterateOnPoints(x, splineBasisD1) * (1 / domain.spacing(0))).toFloat
      val dfy = (iterateOnPoints(x, splineBasisD2) * (1 / domain.spacing(1))).toFloat
      val dfz = (iterateOnPoints(x, splineBasisD3) * (1 / domain.spacing(2))).toFloat
      EuclideanVector(dfx, dfy, dfz)
    }

    val bbox = domain.imageBoundingBox
    DifferentiableField(BoxDomain3D(bbox.origin, bbox.oppositeCorner), f, df)
  }

  private def determineCoefficients3D(degree: Int,
                                      discreteField: DiscreteField[_3D, DiscreteImageDomain, A]): Array[Float] = {

    val pointSet = discreteField.domain.pointSet

    val coeffs = DenseVector.zeros[Float](discreteField.values.size)
    var z = 0
    var y = 0
    while (z < discreteField.domain.size(2)) {
      y = 0
      while (y < discreteField.domain.size(1)) {
        val rowValues = (0 until discreteField.domain.size(0))
          .map(x => discreteField.apply(pointSet.pointId(IntVector(x, y, z))))

        // the c is an input-output argument here
        val c = rowValues.map(scalar.toFloat).toArray
        BSplineCoefficients.getSplineInterpolationCoefficients(degree, c)
        val idxInCoeffs = pointSet.pointId(IntVector(0, y, z)).id
        coeffs(idxInCoeffs until idxInCoeffs + discreteField.domain.size(0)) := DenseVector(c)
        y = y + 1
      }
      z = z + 1
    }
    coeffs.data
  }
}<|MERGE_RESOLUTION|>--- conflicted
+++ resolved
@@ -89,11 +89,8 @@
       }
       EuclideanVector(iterateOnPoints(x, splineBasisD1))
     }
-<<<<<<< HEAD
+
     DifferentiableField[_1D, A](domain.boundingBox, f, df)
-=======
-    DifferentiableField[_1D, A, EuclideanVector[_1D]](domain.imageBoundingBox, f, df)
->>>>>>> 10e24da8
   }
 
   /* determine the b-spline coefficients for a 1D image */
@@ -163,11 +160,7 @@
       EuclideanVector(dfx, dfy)
     }
 
-<<<<<<< HEAD
     DifferentiableField[_2D, A](discreteField.domain.boundingBox, f, df)
-=======
-    DifferentiableField[_2D, A, EuclideanVector[_2D]](discreteField.domain.imageBoundingBox, f, df)
->>>>>>> 10e24da8
   }
 
   /* determine the b-spline coefficients for a 2D image. The coefficients are returned
@@ -264,7 +257,7 @@
       EuclideanVector(dfx, dfy, dfz)
     }
 
-    val bbox = domain.imageBoundingBox
+    val bbox = domain.boundingBox
     DifferentiableField(BoxDomain3D(bbox.origin, bbox.oppositeCorner), f, df)
   }
 
