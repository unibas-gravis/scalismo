/*
 * Copyright 2015 University of Basel, Graphics and Vision Research Group
 *
 * Licensed under the Apache License, Version 2.0 (the "License");
 * you may not use this file except in compliance with the License.
 * You may obtain a copy of the License at
 *
 *     http://www.apache.org/licenses/LICENSE-2.0
 *
 * Unless required by applicable law or agreed to in writing, software
 * distributed under the License is distributed on an "AS IS" BASIS,
 * WITHOUT WARRANTIES OR CONDITIONS OF ANY KIND, either express or implied.
 * See the License for the specific language governing permissions and
 * limitations under the License.
 */
package scalismo.geometry

import scalismo.transformations.Transformation
import scalismo.statisticalmodel.MultivariateNormalDistribution

case class Landmark[D: NDSpace](id: String,
                                point: Point[D],
                                description: Option[String] = None,
                                uncertainty: Option[MultivariateNormalDistribution] = None) {

  /**
   * Transforms a landmark point with the given transformation.
   * The method transforms both the point and the uncertainty. The new uncertainty is
   * estimated stochastically and is only an approximation to the real uncertainty
   * (for non-rigid transformations, the uncertainty would not even be gaussian)
   */
  def transform(transformation: Transformation[D])(implicit random: scalismo.utils.Random): Landmark[D] = {
    val transformedPoint = transformation(point)
    val transformedUncertainty = uncertainty match {
      case Some(uncertainty) => {

        // in order to transform the uncertainty, we simulate random landmark points
        // and estimate their distribution.
        val transformedPoints = for (i <- 0 until 5000) yield {
          val sampledPoint = point + NDSpace[D].createVector(uncertainty.sample()(random).toArray)
          transformation(sampledPoint)
        }
        val newUncertainty = MultivariateNormalDistribution.estimateFromData(transformedPoints.map(_.toBreezeVector))
        val newMean = newUncertainty.mean - transformedPoint.toBreezeVector
        Some(MultivariateNormalDistribution(newMean, newUncertainty.cov))
      }
      case None => None
    }
    this.copy(point = transformedPoint, uncertainty = transformedUncertainty)
  }
}

object Landmark1D {
  def apply(id: String,
            point: Point[_1D],
            description: Option[String] = None,
<<<<<<< HEAD
            uncertainty: Option[MultivariateNormalDistribution] = None): Landmark[_1D] = {
=======
            uncertainty: Option[MultivariateNormalDistribution] = None) : Landmark[_1D] = {
>>>>>>> da5ec275

    Landmark(id, point, description, uncertainty)
  }
}

object Landmark2D {
  def apply(id: String,
            point: Point[_2D],
            description: Option[String] = None,
<<<<<<< HEAD
            uncertainty: Option[MultivariateNormalDistribution] = None): Landmark[_2D] = {
=======
            uncertainty: Option[MultivariateNormalDistribution] = None) : Landmark[_2D] = {
>>>>>>> da5ec275

    Landmark(id, point, description, uncertainty)
  }
}

object Landmark3D {
  def apply(id: String,
            point: Point[_3D],
            description: Option[String] = None,
<<<<<<< HEAD
            uncertainty: Option[MultivariateNormalDistribution] = None): Landmark[_3D] = {
=======
            uncertainty: Option[MultivariateNormalDistribution] = None) : Landmark[_3D] = {
>>>>>>> da5ec275

    Landmark(id, point, description, uncertainty)
  }
}<|MERGE_RESOLUTION|>--- conflicted
+++ resolved
@@ -54,12 +54,7 @@
   def apply(id: String,
             point: Point[_1D],
             description: Option[String] = None,
-<<<<<<< HEAD
             uncertainty: Option[MultivariateNormalDistribution] = None): Landmark[_1D] = {
-=======
-            uncertainty: Option[MultivariateNormalDistribution] = None) : Landmark[_1D] = {
->>>>>>> da5ec275
-
     Landmark(id, point, description, uncertainty)
   }
 }
@@ -68,12 +63,7 @@
   def apply(id: String,
             point: Point[_2D],
             description: Option[String] = None,
-<<<<<<< HEAD
             uncertainty: Option[MultivariateNormalDistribution] = None): Landmark[_2D] = {
-=======
-            uncertainty: Option[MultivariateNormalDistribution] = None) : Landmark[_2D] = {
->>>>>>> da5ec275
-
     Landmark(id, point, description, uncertainty)
   }
 }
@@ -82,11 +72,7 @@
   def apply(id: String,
             point: Point[_3D],
             description: Option[String] = None,
-<<<<<<< HEAD
             uncertainty: Option[MultivariateNormalDistribution] = None): Landmark[_3D] = {
-=======
-            uncertainty: Option[MultivariateNormalDistribution] = None) : Landmark[_3D] = {
->>>>>>> da5ec275
 
     Landmark(id, point, description, uncertainty)
   }
