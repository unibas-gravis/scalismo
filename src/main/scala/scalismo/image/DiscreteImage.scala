--- conflicted
+++ resolved
@@ -91,16 +91,13 @@
 object DiscreteScalarImage {
 
   /** create a new DiscreteScalarImage with given domain and values */
-<<<<<<< HEAD
-  def apply[D <: Dim: NDSpace, A: Scalar: ClassTag](domain: DiscreteImageDomain[D], values: Array[A]) = {
+  def apply[D <: Dim: NDSpace: CanBound: CanInterpolate, A: Scalar: ClassTag](domain: DiscreteImageDomain[D], values: Array[A]) = {
     new DiscreteScalarImage[D, A](domain, ScalarArray(values))
   }
 
   /** create a new DiscreteScalarImage with given domain and values */
-  def apply[D <: Dim: NDSpace, A: Scalar: ClassTag](domain: DiscreteImageDomain[D], values: ScalarArray[A]) = {
-=======
   def apply[D <: Dim: NDSpace: CanBound: CanInterpolate, A: Scalar: ClassTag](domain: DiscreteImageDomain[D], values: ScalarArray[A]) = {
->>>>>>> 2e1d4701
+
     new DiscreteScalarImage[D, A](domain, values)
   }
 
