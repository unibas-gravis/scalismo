--- conflicted
+++ resolved
@@ -18,13 +18,9 @@
 import breeze.linalg.{diag, DenseMatrix, DenseVector}
 import scalismo.common._
 import scalismo.geometry._
-<<<<<<< HEAD
-import scalismo.transformations.{
-=======
 import scalismo.registration.{
   AnisotropicScalingThenRigidTransformation,
   AnisotropicScalingTransformation,
->>>>>>> cf3d06f0
   AnisotropicSimilarityTransformation,
   RigidTransformation,
   RotationSpace,
@@ -166,78 +162,6 @@
   override def hashCode() = origin.hashCode + spacing.hashCode + size.hashCode
 }
 
-<<<<<<< HEAD
-/**
- * Factory methods for creating StructuredPoints objects
- */
-object StructuredPoints {
-
-  /** Create a new discreteImageDomain with given origin, spacing and size*/
-  def apply[D](origin: Point[D], spacing: EuclideanVector[D], size: IntVector[D])(
-    implicit
-    evCreate: CreateStructuredPoints[D]
-  ) = {
-    evCreate.createImageDomain(origin, spacing, size)
-  }
-
-  /** Create a new discreteImageDomain with given image box (i.e. a box that determines the area where the image is defined) and size */
-  def apply[D](imageBox: BoxDomain[D],
-               size: IntVector[D])(implicit evCreate: CreateStructuredPoints[D]): StructuredPoints[D] = {
-    val spacing = imageBox.extent.mapWithIndex({ case (ithExtent, i) => ithExtent / size(i) })
-    evCreate.createImageDomain(imageBox.origin, spacing, size)
-  }
-
-  /** Create a new discreteImageDomain with given image box (i.e. a box that determines the area where the image is defined) and size */
-  def apply[D: NDSpace](imageBox: BoxDomain[D], spacing: EuclideanVector[D])(
-    implicit
-    evCreate: CreateStructuredPoints[D]
-  ): StructuredPoints[D] = {
-    val sizeFractional = imageBox.extent.mapWithIndex({ case (ithExtent, i) => ithExtent / spacing(i) })
-    val size = IntVector.apply[D](sizeFractional.toArray.map(s => Math.ceil(s).toInt))
-    evCreate.createImageDomain(imageBox.origin, spacing, size)
-  }
-
-  /**
-   * Create a discreteImageDomain where the points are defined as transformations of the indices (from (0,0,0) to (size - 1, size - 1 , size -1)
-   * This makes it possible to define image regions which are not aligned to the coordinate axis.
-   */
-  private[scalismo] def apply[D](size: IntVector[D], transform: AnisotropicSimilarityTransformation[D])(
-    implicit
-    evCreateRot: CreateStructuredPoints[D]
-  ) = {
-    evCreateRot.createWithTransform(size, transform)
-  }
-
-  implicit def parametricToConcreteType1D(discreteImageDomain: StructuredPoints[_1D]): StructuredPoints1D = {
-    discreteImageDomain.asInstanceOf[StructuredPoints1D]
-  }
-
-  implicit def parametricToConcreteType2D(discreteImageDomain: StructuredPoints[_2D]): StructuredPoints2D = {
-    discreteImageDomain.asInstanceOf[StructuredPoints2D]
-  }
-
-  implicit def paramDiscreteImageDomain3D(discreteImageDomain: StructuredPoints[_3D]): StructuredPoints3D = {
-    discreteImageDomain.asInstanceOf[StructuredPoints3D]
-  }
-
-  /**
-   * *
-   * internal usage method that returns for an image domain the inner 3 by3 matrix of the affine transform
-   * defining the domain points
-   *
-   */
-  private[scalismo] def computeInnerAffineMatrix(domain: StructuredPoints[_3D]): DenseMatrix[Double] = {
-    val parameters = domain.indexToPhysicalCoordinateTransform.parameters
-    val rotParams = parameters(3 to 5)
-    val scalingParams = parameters(6 to 8)
-    val scalingMatrix = diag(scalingParams)
-    val innerAffineMatrix = RotationSpace.eulerAnglesToRotMatrix3D(rotParams).toBreezeMatrix * scalingMatrix
-    innerAffineMatrix
-  }
-}
-
-=======
->>>>>>> cf3d06f0
 //
 // The actual implementations for each dimension
 //
@@ -269,7 +193,7 @@
 
   override val directions = SquareMatrix(1.0)
 
-  //  private val transform = SimilarityTransformationSpace1D().transformationForParameters(DenseVector(origin.data ++ spacing.data))
+  //  private val transform = SimilarityTransformationSpace1D().transformForParameters(DenseVector(origin.data ++ spacing.data))
   //  private val inverseTransform = transform.inverse
 
   override def transform(t: Point[_1D] => Point[_1D]): UnstructuredPoints[_1D] = {
@@ -474,25 +398,6 @@
 
 }
 
-<<<<<<< HEAD
-/** Typeclass for creating domains of arbitrary dimensionality */
-sealed trait CreateStructuredPoints[D] {
-  def createImageDomain(origin: Point[D], spacing: EuclideanVector[D], size: IntVector[D]): StructuredPoints[D]
-  def createWithTransform(size: IntVector[D], transform: AnisotropicSimilarityTransformation[D]): StructuredPoints[D]
-}
-
-object CreateStructuredPoints {
-
-  implicit object CreateStructuredPoints1D extends CreateStructuredPoints[_1D] {
-    override def createImageDomain(origin: Point[_1D],
-                                   spacing: EuclideanVector[_1D],
-                                   size: IntVector[_1D]): StructuredPoints[_1D] = {
-      val rigidParameters = origin.toArray ++ Array(0.0)
-      val anisotropicScalingParameters = spacing.toArray
-      val anisotropSimTransform = AnisotropicSimilarityTransformationSpace[_1D](Point(0))
-        .transformationForParameters(DenseVector(rigidParameters ++ anisotropicScalingParameters))
-      new StructuredPoints1D(size, anisotropSimTransform)
-=======
 object StructuredPoints3D {
 
   def apply(origin: Point[_3D], spacing: EuclideanVector[_3D], size: IntVector[_3D]): StructuredPoints[_3D] = {
@@ -512,7 +417,6 @@
   ) = {
     evCreate.create(origin, spacing, size)
   }
->>>>>>> cf3d06f0
 
   implicit def parametricToConcreteType1D(discreteImageDomain: StructuredPoints[_1D]): StructuredPoints1D = {
     discreteImageDomain.asInstanceOf[StructuredPoints1D]
@@ -541,17 +445,6 @@
     innerAffineMatrix
   }
 
-<<<<<<< HEAD
-  implicit object CreateStructuredPoints2D$$ extends CreateStructuredPoints[_2D] {
-    override def createImageDomain(origin: Point[_2D],
-                                   spacing: EuclideanVector[_2D],
-                                   size: IntVector[_2D]): StructuredPoints[_2D] = {
-      val rigidParameters = origin.toArray ++ Array(0.0)
-      val anisotropicScalingParameters = spacing.toArray
-      val anisotropSimTransform = AnisotropicSimilarityTransformationSpace[_2D](Point(0, 0))
-        .transformationForParameters(DenseVector(rigidParameters ++ anisotropicScalingParameters))
-      new StructuredPoints2D(size, anisotropSimTransform)
-=======
 }
 
 /** Typeclass for creating domains of arbitrary dimensionality */
@@ -565,28 +458,15 @@
                         spacing: EuclideanVector[_1D],
                         size: IntVector[_1D]): StructuredPoints[_1D] = {
       StructuredPoints1D(origin, spacing, size)
->>>>>>> cf3d06f0
-    }
-
-  }
-
-<<<<<<< HEAD
-  implicit object CreateStructuredPoints3D$$ extends CreateStructuredPoints[_3D] {
-    override def createImageDomain(origin: Point[_3D],
-                                   spacing: EuclideanVector[_3D],
-                                   size: IntVector[_3D]): StructuredPoints[_3D] = {
-      val rigidParameters = origin.toArray ++ Array(0.0, 0.0, 0.0)
-      val anisotropicScalingParameters = spacing.toArray
-      val anisotropSimTransform = AnisotropicSimilarityTransformationSpace[_3D](Point(0, 0, 0))
-        .transformationForParameters(DenseVector(rigidParameters ++ anisotropicScalingParameters))
-      new StructuredPoints3D(size, anisotropSimTransform)
-=======
+    }
+
+  }
+
   implicit object CreateStructuredPoints2D extends CreateStructuredPoints[_2D] {
     override def create(origin: Point[_2D],
                         spacing: EuclideanVector[_2D],
                         size: IntVector[_2D]): StructuredPoints[_2D] = {
       new StructuredPoints2D(origin, spacing, size, 0.0)
->>>>>>> cf3d06f0
     }
 
   }
