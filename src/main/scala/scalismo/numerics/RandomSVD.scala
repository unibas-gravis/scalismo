/*
 * Copyright 2015 University of Basel, Graphics and Vision Research Group
 *
 * Licensed under the Apache License, Version 2.0 (the "License");
 * you may not use this file except in compliance with the License.
 * You may obtain a copy of the License at
 *
 *     http://www.apache.org/licenses/LICENSE-2.0
 *
 * Unless required by applicable law or agreed to in writing, software
 * distributed under the License is distributed on an "AS IS" BASIS,
 * WITHOUT WARRANTIES OR CONDITIONS OF ANY KIND, either express or implied.
 * See the License for the specific language governing permissions and
 * limitations under the License.
 */
package scalismo.numerics

import breeze.linalg.qr.QR
import breeze.linalg.svd.SVD
<<<<<<< HEAD
import breeze.linalg.{ diag, DenseMatrix, DenseVector }
import org.apache.commons.math3.random.MersenneTwister
import breeze.stats.distributions.RandBasis
=======
import breeze.linalg.{ diag, DenseMatrix, DenseVector, norm }
>>>>>>> 107b6e93

/**
 * Implementation of a Randomized approach for SVD,
 * as proposed in
 * Finding structure with randomness: Probabilistic algorithms for constructing approximate matrix decompositions
 * N Halko, PG Martinsson, JA Tropp - SIAM review, 2011 - SIAM
 */
object RandomSVD {

<<<<<<< HEAD
  def computeSVD(A: DenseMatrix[Double], k: Int, p: Int = 10, seed: Int = 42): (DenseMatrix[Double], DenseVector[Double], DenseMatrix[Double]) = {
=======
  def computeSVD(A: DenseMatrix[Double], k: Int): (DenseMatrix[Double], DenseVector[Double], DenseMatrix[Double]) = {

>>>>>>> 107b6e93
    require(A.rows == A.cols) // might be removed later (check in Halko paper)

    val q = 5

    val m = A.rows

    val mt = new MersenneTwister()
    mt.setSeed(seed)
    val standardNormal = breeze.stats.distributions.Gaussian(0, 1)(new RandBasis(mt))

    // create a gaussian random matrix
    val Omega = DenseMatrix.zeros[Double](m, 2 * k).map(_ => standardNormal.draw)

    var Y = A * Omega

    var QFull = breeze.linalg.qr.reduced.justQ(Y)
    for (i <- 0 until q) {

      Y = A.t * QFull
      val Qtilde = breeze.linalg.qr(Y).q
      Y = A * Qtilde
      QFull = breeze.linalg.qr.reduced.justQ(Y)
    }

    val Q = QFull(::, 0 until Math.min(2 * k, QFull.cols))
    val B = Q.t * A

    val SVD(uHat, sigma, vt) = breeze.linalg.svd.reduced(B)
    val U = Q * uHat
    (U(::, 0 until k), sigma(0 until k), vt(0 until k, 0 until k))
  }

}<|MERGE_RESOLUTION|>--- conflicted
+++ resolved
@@ -17,13 +17,7 @@
 
 import breeze.linalg.qr.QR
 import breeze.linalg.svd.SVD
-<<<<<<< HEAD
-import breeze.linalg.{ diag, DenseMatrix, DenseVector }
-import org.apache.commons.math3.random.MersenneTwister
-import breeze.stats.distributions.RandBasis
-=======
 import breeze.linalg.{ diag, DenseMatrix, DenseVector, norm }
->>>>>>> 107b6e93
 
 /**
  * Implementation of a Randomized approach for SVD,
@@ -33,21 +27,15 @@
  */
 object RandomSVD {
 
-<<<<<<< HEAD
-  def computeSVD(A: DenseMatrix[Double], k: Int, p: Int = 10, seed: Int = 42): (DenseMatrix[Double], DenseVector[Double], DenseMatrix[Double]) = {
-=======
   def computeSVD(A: DenseMatrix[Double], k: Int): (DenseMatrix[Double], DenseVector[Double], DenseMatrix[Double]) = {
 
->>>>>>> 107b6e93
     require(A.rows == A.cols) // might be removed later (check in Halko paper)
 
     val q = 5
 
     val m = A.rows
 
-    val mt = new MersenneTwister()
-    mt.setSeed(seed)
-    val standardNormal = breeze.stats.distributions.Gaussian(0, 1)(new RandBasis(mt))
+    val standardNormal = breeze.stats.distributions.Gaussian(0, 1)
 
     // create a gaussian random matrix
     val Omega = DenseMatrix.zeros[Double](m, 2 * k).map(_ => standardNormal.draw)
