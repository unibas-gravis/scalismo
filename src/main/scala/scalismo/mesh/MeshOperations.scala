--- conflicted
+++ resolved
@@ -34,6 +34,7 @@
   TriangulatedSurfaceIntersectionIndex,
   VolumeSpatialIndex
 }
+import scalismo.utils.MeshConversion
 
 import scala.collection.parallel.immutable.ParVector
 
@@ -235,11 +236,7 @@
 
   def decimateFaces(targetedNumberOfFaces: Int, aggressiveness: Int = 7): TriangleMesh[_3D] = {
     require(targetedNumberOfFaces > 0)
-<<<<<<< HEAD
-    require(aggressiveness > 0 && aggressiveness < 20)
-=======
     require(aggressiveness > 4 && aggressiveness < 20)
->>>>>>> 5610da9a
     val md = new MeshDecimation(mesh)
     md.simplify(targetedNumberOfFaces, aggressiveness)
   }
