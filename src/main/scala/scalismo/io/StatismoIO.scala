package scalismo.io

import java.io._
import java.util.Calendar
<<<<<<< HEAD
import breeze.linalg.{*, DenseMatrix, DenseVector}
=======

import breeze.linalg.{DenseMatrix, DenseVector}
>>>>>>> dd15aae6
import ncsa.hdf.`object`.Group
import scalismo.common.{DiscreteDomain, DomainWarp, Scalar, Vectorizer}
import scalismo.geometry._
import scalismo.image.{CreateStructuredPoints, DiscreteImageDomain, StructuredPoints}
import scalismo.io.StatismoIO.StatismoModelType.StatismoModelType
import scalismo.mesh.{TetrahedralMesh, TriangleMesh}
import scalismo.statisticalmodel.{DiscreteLowRankGaussianProcess, PointDistributionModel}

import scala.util.{Failure, Success, Try}
import scala.language.higherKinds

object StatismoIO {

  object StatismoModelType extends Enumeration {
    type StatismoModelType = Value
    val Pointset, Polygon_Mesh, Volume_Mesh, Image, Polygon_Mesh_Data, Volume_Mesh_Data, Unknown = Value

    def fromString(s: String): Value = {
      s match {
        case "POINTSET_MODEL"          => Pointset
        case "POLYGON_MESH_MODEL"      => Polygon_Mesh
        case "VOLUME_MESH_MODEL"       => Volume_Mesh
        case "IMAGE_MODEL"             => Image
        case "POLYGON_MESH_DATA_MODEL" => Polygon_Mesh_Data
        case "VOLUME_MESH_DATA_MODEL"  => Volume_Mesh_Data
        case _                         => Unknown
      }
    }
  }

  type ModelCatalog = Seq[CatalogEntry]

  case class CatalogEntry(name: String, modelType: StatismoModelType, modelPath: String)

  object NoCatalogPresentException extends Exception

  /**
   * List all models that are stored in the given hdf5 file.
   */
  def readModelCatalog(file: File): Try[ModelCatalog] = {
    import scala.collection.JavaConverters._

    def flatten[A](xs: Seq[Try[A]]): Try[Seq[A]] = Try(xs.map(_.get))

    for {
      h5file <- HDF5Utils.openFileForReading(file)
      catalogGroup <- if (h5file.exists("/catalog")) h5file.getGroup("/catalog") else Failure(NoCatalogPresentException)
      modelEntries = for (entryGroupObj <- catalogGroup.getMemberList.asScala.toSeq
                          if entryGroupObj.isInstanceOf[Group]) yield {
        val entryGroup = entryGroupObj.asInstanceOf[Group]
        readCatalogEntry(h5file, entryGroup)
      }
      modelCatalog <- flatten(modelEntries)
    } yield {
      modelCatalog
    }
  }

  private def readCatalogEntry(h5file: HDF5File, entryGroup: Group): Try[CatalogEntry] = {
    val name = entryGroup.getName
    for {
      location <- h5file.readString(entryGroup.getFullName + "/modelPath")
      modelType <- h5file.readString(entryGroup.getFullName + "/modelType")
    } yield {
      CatalogEntry(name, StatismoModelType.fromString(modelType), location)
    }
  }

  /**
   * Reads a statistical mesh model from a statismo file
   *
   * @param file      The statismo file
   * @param modelPath a path in the hdf5 file where the model is stored
   * @return
   */
  def readStatismoPDM[D: NDSpace, DDomain[D] <: DiscreteDomain[D]](file: File, modelPath: String = "/")(
    implicit typeHelper: StatismoDomainIO[D, DDomain],
    canWarp: DomainWarp[D, DDomain],
    vectorizer: Vectorizer[EuclideanVector[D]]
  ): Try[PointDistributionModel[D, DDomain]] = {

    val modelOrFailure = for {
      h5file <- HDF5Utils.openFileForReading(file)

      representerName <- h5file.readStringAttribute(s"$modelPath/representer/", "name")
      mesh <- representerName match {
        case ("vtkPolyDataRepresenter") =>
          for {
            domain <- readVTKMeshFromRepresenterGroup(h5file, modelPath).map(m => m.asInstanceOf[DDomain[D]])
          } yield domain
        case ("itkMeshRepresenter") =>
          for {
            domain <- readVTKMeshFromRepresenterGroup(h5file, modelPath).map(m => m.asInstanceOf[DDomain[D]])
          } yield domain
        case _ =>
          h5file.readStringAttribute(s"$modelPath/representer/", "datasetType") match {
            case Success("POINT_SET")    => readPointSetRepresentation(h5file, modelPath)
            case Success("POLYGON_MESH") => readStandardMeshRepresentation(h5file, modelPath)
            case Success("VOLUME_MESH")  => readStandardMeshRepresentation(h5file, modelPath)
            case Success("LINE_MESH")    => readStandardMeshRepresentation(h5file, modelPath)
            //            case Success("IMAGE") => ???
            case Success(datasetType) =>
              Failure(new Exception(s"cannot read model of datasetType $datasetType"))
            case Failure(t) => Failure(t)
          }
      }
      meanVector <- readStandardMeanVector(h5file, modelPath)

      (pcaVarianceVector, pcaBasis) <- readStandardPCAbasis(h5file, modelPath)

      _ <- Try(h5file.close())
    } yield {
      val refVector: DenseVector[Double] = DenseVector(
        mesh.pointSet.points.toIndexedSeq.flatMap(p => p.toBreezeVector.toArray).toArray
      )
      val meanDefVector: DenseVector[Double] = meanVector - refVector
      PointDistributionModel[D, DDomain](mesh, meanDefVector, pcaVarianceVector, pcaBasis)
    }

    modelOrFailure
  }

  def writeStatismoPDM[D: NDSpace, DDomain[D] <: DiscreteDomain[D]](
    model: PointDistributionModel[D, DDomain],
    file: File,
    modelPath: String = "/"
  )(implicit typeHelper: StatismoDomainIO[D, DDomain]): Try[Unit] = {
    val discretizedMean = model.mean.pointSet.points.toIndexedSeq.flatten(_.toArray)

    val variance = model.gp.variance

    val pcaBasis = model.gp.basisMatrix.copy
    val maybeError = for {
      h5file <- HDF5Utils.createFile(file)
      _ <- h5file.writeArray[Float](s"$modelPath/model/mean", discretizedMean.toArray.map(_.toFloat))
      _ <- h5file.writeArray[Float](s"$modelPath/model/noiseVariance", Array(0f))
      _ <- h5file.writeNDArray[Float](s"$modelPath/model/pcaBasis",
                                      NDArray(Array(pcaBasis.rows, pcaBasis.cols).map(_.toLong).toIndexedSeq,
                                              pcaBasis.t.flatten(false).toArray.map(_.toFloat)))
      _ <- h5file.writeArray[Float](s"$modelPath/model/pcaVariance", variance.toArray.map(_.toFloat))
      _ <- h5file.writeString(s"$modelPath/modelinfo/build-time", Calendar.getInstance.getTime.toString)
      group <- h5file.createGroup(s"$modelPath/representer")
      _ <- for {
        _ <- writeRepresenterStatismov090(h5file, group, model.reference, modelPath)
        _ <- h5file.writeInt("/version/majorVersion", 0)
        _ <- h5file.writeInt("/version/minorVersion", 9)
      } yield Success(())
      _ <- h5file.writeString(s"$modelPath/modelinfo/modelBuilder-0/buildTime", Calendar.getInstance.getTime.toString)
      _ <- h5file.writeString(s"$modelPath/modelinfo/modelBuilder-0/builderName",
                              "This is a useless info. The stkCore did not handle Model builder info at creation time.")
      _ <- h5file.createGroup(s"$modelPath/modelinfo/modelBuilder-0/parameters")
      _ <- h5file.createGroup(s"$modelPath/modelinfo/modelBuilder-0/dataInfo")
      _ <- Try {
        h5file.close()
      }
    } yield ()

    maybeError
  }

  private def writeCells(h5file: HDF5File, modelPath: String, cells: NDArray[Int]): Try[Unit] = {
    if (cells.data.length > 0) {
      h5file.writeNDArray[Int](s"$modelPath/representer/cells", cells)
    } else Success(())
  }

  private def writeRepresenterStatismov090[D: NDSpace, DDomain[D] <: DiscreteDomain[D]](
    h5file: HDF5File,
    group: Group,
    domain: DDomain[D],
    modelPath: String
  )(implicit typeHelper: StatismoDomainIO[D, DDomain]): Try[Unit] = {

    val cells = typeHelper.cellsToArray(domain)
    val dim: Int = NDSpace[D].dimensionality

    val dv: Array[Float] =
      (0 until dim).flatMap(i => domain.pointSet.points.toIndexedSeq.map(p => p(i))).toArray.map(_.toFloat)

    val points: NDArray[Float] = NDArray(
      IndexedSeq(dim, domain.pointSet.numberOfPoints),
      dv
    )

    for {
      _ <- h5file.writeStringAttribute(group.getFullName, "name", "itkStandardMeshRepresenter")
      _ <- h5file.writeStringAttribute(group.getFullName, "version/majorVersion", "0")
      _ <- h5file.writeStringAttribute(group.getFullName, "version/minorVersion", "9")
      _ <- h5file.writeStringAttribute(group.getFullName, "datasetType", typeHelper.datasetType)
      _ <- h5file.writeNDArray[Float](s"$modelPath/representer/points", points)
      _ <- writeCells(h5file, modelPath, cells)
    } yield ()
  }

  private def ndFloatArrayToDoubleMatrix(array: NDArray[Float])(implicit
                                                                dummy: DummyImplicit,
                                                                dummy2: DummyImplicit): DenseMatrix[Double] = {
    // the data in ndarray is stored row-major, but DenseMatrix stores it column major. We therefore
    // do switch dimensions and transpose
    DenseMatrix.create(array.dims(1).toInt, array.dims(0).toInt, array.data.map(_.toDouble)).t
  }

  private def readStandardPCAbasis(h5file: HDF5File,
                                   modelPath: String): Try[(DenseVector[Double], DenseMatrix[Double])] = {
    for {
      representerName <- h5file.readStringAttribute(s"$modelPath/representer/", "name")
      pcaBasisArray <- h5file.readNDArray[Float](s"$modelPath/model/pcaBasis")
      majorVersion <- if (h5file.exists("/version/majorVersion")) h5file.readInt("/version/majorVersion")
      else {
        if (representerName == "vtkPolyDataRepresenter" || representerName == "itkMeshRepresenter") Success(0)
        else Failure(new Throwable(s"no entry /version/majorVersion provided in statismo file."))
      }
      minorVersion <- if (h5file.exists("/version/minorVersion")) h5file.readInt("/version/minorVersion")
      else {
        if (representerName == "vtkPolyDataRepresenter" || representerName == "itkMeshRepresenter") Success(8)
        else Failure(new Throwable(s"no entry /version/minorVersion provided in statismo file."))
      }
      pcaVarianceArray <- h5file.readNDArray[Float](s"$modelPath/model/pcaVariance")
      pcaVarianceVector = DenseVector(pcaVarianceArray.data.map(_.toDouble))
      pcaBasisMatrix = ndFloatArrayToDoubleMatrix(pcaBasisArray)
      pcaBasis <- (majorVersion, minorVersion) match {
        case (1, _) => Success(pcaBasisMatrix)
        case (0, 9) => Success(pcaBasisMatrix)
        case (0, 8) =>
          Success(extractOrthonormalPCABasisMatrix(pcaBasisMatrix, pcaVarianceVector)) // an old statismo version
        case v => Failure(new Throwable(s"Unsupported version ${v._1}.${v._2}"))
      }
    } yield (pcaVarianceVector, pcaBasis)
  }

  private def readStandardPointsFromRepresenterGroup(h5file: HDF5File,
                                                     modelPath: String,
                                                     dim: Int): Try[DenseMatrix[Double]] = {
    for {
      vertArray <- h5file
        .readNDArray[Float](s"$modelPath/representer/points")
        .flatMap(vertArray =>
          if (vertArray.dims(0) != dim)
            Failure(new Exception(s"the representer points are not in ${dim}D"))
          else
            Success(vertArray)
        )
    } yield {
      ndFloatArrayToDoubleMatrix(vertArray)
    }
  }

  private def readPointSetRepresentation[D: NDSpace, DDomain[D] <: DiscreteDomain[D]](
    h5file: HDF5File,
    modelPath: String
  )(implicit typeHelper: StatismoDomainIO[D, DDomain], vectorizer: Vectorizer[EuclideanVector[D]]): Try[DDomain[D]] = {
    val dim: Int = vectorizer.dim
    for {
      pointsMatrix <- readStandardPointsFromRepresenterGroup(h5file, modelPath, dim)

      points <- Try(
        for (i <- 0 until pointsMatrix.cols) yield
          vectorizer.unvectorize(pointsMatrix(::, i).copy).toPoint
      )
      domain <- typeHelper.createDomainWithCells(points, None)
    } yield domain
  }

  private def readStandardMeshRepresentation[D: NDSpace, DDomain[D] <: DiscreteDomain[D]](
    h5file: HDF5File,
    modelPath: String
  )(implicit typeHelper: StatismoDomainIO[D, DDomain]): Try[DDomain[D]] = {
    val dim: Int = NDSpace[D].dimensionality
    for {
      pointsMatrix <- readStandardPointsFromRepresenterGroup(h5file, modelPath, dim)
<<<<<<< HEAD
      points <- Try(pointsMatrix(::, *).map(dv => Point(dv.copy.toArray)).t.data.toIndexedSeq)
=======
      points <- Try(
        for (i <- 0 until pointsMatrix.cols) yield
          vectorizer.unvectorize(pointsMatrix(::, i).copy).toPoint
      )
>>>>>>> dd15aae6
      cells <- readStandardConnectiveityRepresenterGroup(h5file, modelPath)
      domain <- typeHelper.createDomainWithCells(points, Option(cells))
    } yield domain
  }

  private def readStandardMeanVector(h5file: HDF5File, modelPath: String): Try[DenseVector[Double]] = {
    for {
      meanArray <- h5file.readNDArray[Float](s"$modelPath/model/mean")
    } yield DenseVector(meanArray.data.map(_.toDouble))
  }

  private def readStandardConnectiveityRepresenterGroup(h5file: HDF5File, modelPath: String): Try[NDArray[Int]] = {
    val cells =
      if (h5file.exists(s"$modelPath/representer/cells")) h5file.readNDArray[Int](s"$modelPath/representer/cells")
      else Failure(new Throwable("No cells found in representer"))
    cells
  }

  /*
   * reads the reference (a vtk file, which is stored as a byte array in the hdf5 file)
   */
  //(implicit typeHelper: StatismoDomainIO[D, DDomain])
  private def readVTKMeshFromRepresenterGroup(h5file: HDF5File, modelPath: String): Try[TriangleMesh[_3D]] = {
    for {
      rawdata <- h5file.readNDArray[Byte](s"$modelPath/representer/reference")
      vtkFile <- writeTmpFile(rawdata.data)
      mesh <- MeshIO.readMesh(vtkFile)
    } yield mesh
  }

  private def writeTmpFile(data: Array[Byte]): Try[File] = {
    val tmpfile = File.createTempFile("temp", ".vtk")
    tmpfile.deleteOnExit()

    Try {
      val stream = new DataOutputStream(new FileOutputStream(tmpfile))
      stream.write(data)
      stream.close()
    } map (_ => tmpfile)
  }

  private def extractOrthonormalPCABasisMatrix(pcaBasisMatrix: DenseMatrix[Double],
                                               pcaVarianceVector: DenseVector[Double]): DenseMatrix[Double] = {
    // this is an old statismo format, that has the pcaVariance directly stored in the PCA matrix,
    // i.e. pcaBasis = U * sqrt(lambda), where U is a matrix of eigenvectors and lambda the corresponding eigenvalues.
    // We recover U from it.

    val lambdaSqrt: DenseVector[Double] = pcaVarianceVector.map(l => math.sqrt(l))
    val lambdaSqrtInv: DenseVector[Double] = lambdaSqrt.map(l => if (l > 1e-8) 1.0 / l else 0.0)

    // The following code is an efficient way to compute: pcaBasisMatrix * breeze.linalg.diag(lambdaSqrtInv)
    // (diag returns densematrix, so the direct computation would be very slow)
    val U = DenseMatrix.zeros[Double](pcaBasisMatrix.rows, pcaBasisMatrix.cols)
    for (i <- 0 until pcaBasisMatrix.cols) {
      // The compiler (scala 3) needs some help here with implicits. We therefore
      // compute it in 2 steps and have explicit type annotations.
      val ULi : DenseVector[Double] = pcaBasisMatrix(::, i) * lambdaSqrtInv(i)
      U(::, i) := ULi
    }
    U
  }

  //===============================================================
  // Reading and writing of deformation models
  //===============================================================

  /**
   * Writes a GP defined on an image domain with values of type A
   * as a statismo file.
   * createDomainWithCells
   *
   * @param gp        the gaussian process
   * @param file      the file to which it is written
   * @param modelPath an optional path into the hdf5 file
   * @tparam D the dimensionality of the domain
   * @tparam A The type of the values of the Gaussian process
   * @return Success of failure
   */
  def writeStatismoImageModel[D: NDSpace, A: Vectorizer](gp: DiscreteLowRankGaussianProcess[D, DiscreteImageDomain, A],
                                                         file: File,
                                                         modelPath: String): Try[Unit] = {

    val discretizedMean = gp.meanVector.map(_.toFloat)
    val variance = gp.variance.map(_.toFloat)

    val pcaBasis = gp.basisMatrix.copy.map(_.toFloat)

    val maybeError = for {
      h5file <- HDF5Utils.createFile(file)
      _ <- h5file.writeArray(s"$modelPath/model/mean", discretizedMean.toArray)
      _ <- h5file.writeArray(s"$modelPath/model/noiseVariance", Array(0f))
      _ <- h5file.writeNDArray(
        s"$modelPath/model/pcaBasis",
        NDArray(Array(pcaBasis.rows.toLong, pcaBasis.cols.toLong), pcaBasis.t.flatten(false).toArray)
      )
      _ <- h5file.writeArray(s"$modelPath/model/pcaVariance", variance.toArray)
      _ <- h5file.writeString(s"$modelPath/modelinfo/build-time", Calendar.getInstance.getTime.toString)
      group <- h5file.createGroup(s"$modelPath/representer")
      _ <- {
        for {
          _ <- writeImageRepresenter(h5file, group, gp, modelPath)
          _ <- h5file.writeInt("/version/majorVersion", 0)
          _ <- h5file.writeInt("/version/minorVersion", 9)
        } yield Success(())
      }
      _ <- h5file.writeString(s"$modelPath/modelinfo/modelBuilder-0/buildTime", Calendar.getInstance.getTime.toString)
      _ <- h5file.writeString(s"$modelPath/modelinfo/modelBuilder-0/builderName",
                              "This is a useless info. The stkCore did not handle Model builder info at creation time.")
      _ <- h5file.createGroup(s"$modelPath/modelinfo/modelBuilder-0/parameters")
      _ <- h5file.createGroup(s"$modelPath/modelinfo/modelBuilder-0/dataInfo")
      _ <- Try {
        h5file.close()
      }
    } yield ()

    maybeError
  }

  private def writeImageRepresenter[D: NDSpace, A: Vectorizer](
    h5file: HDF5File,
    group: Group,
    gp: DiscreteLowRankGaussianProcess[D, DiscreteImageDomain, A],
    modelPath: String
  ): Try[Unit] = {

    val dim = NDSpace[D].dimensionality

    val domain = gp.domain
    val pointSet = domain.pointSet

    // we create a dummy array with 0 vectors. This needs to be there to satisfy the
    // statismo file format, even though it is useless in this context
    val vectorizer = implicitly[Vectorizer[A]]
    val pixelValues = DenseVector.zeros[Float](pointSet.numberOfPoints * vectorizer.dim)

    val direction =
      NDArray(IndexedSeq(dim, dim), pointSet.directions.toBreezeMatrix.flatten(false).toArray.map(_.toFloat))
    val imageDimension: Int = pointSet.dimensionality
    val origin: Array[Float] = domain.origin.toBreezeVector.toArray.map(_.toFloat)
    val spacing: Array[Float] = domain.spacing.toBreezeVector.toArray.map(_.toFloat)
    val size: Array[Int] = domain.size.toBreezeVector.toArray

    for {
      _ <- h5file.writeStringAttribute(group.getFullName, "name", "itkStandardImageRepresenter")
      _ <- h5file.writeStringAttribute(group.getFullName, "version", "0.1")
      _ <- h5file.writeStringAttribute(group.getFullName, "datasetType", "IMAGE")
      _ <- h5file.writeNDArray[Float](s"$modelPath/representer/direction", direction)
      _ <- h5file.writeFloat(s"$modelPath/modelinfo/scores", 0f)
      _ <- h5file
        .writeNDArray[Int](s"$modelPath/representer/imageDimension", NDArray(IndexedSeq(1, 1), Array(imageDimension)))
      _ <- h5file.writeNDArray[Int](s"$modelPath/representer/size", NDArray(IndexedSeq(dim, 1), size))
      _ <- h5file.writeNDArray[Float](s"$modelPath/representer/origin", NDArray(IndexedSeq(dim, 1), origin))
      _ <- h5file.writeNDArray[Float](s"$modelPath/representer/spacing", NDArray(IndexedSeq(dim, 1), spacing))
      _ <- h5file.writeNDArray[Float](s"$modelPath/representer/pointData/pixelValues",
                                      NDArray(IndexedSeq(dim, pointSet.numberOfPoints), pixelValues.toArray))
      _ <- h5file.writeInt(s"$modelPath/representer/pointData/pixelDimension", pointSet.dimensionality)
      _ <- h5file.writeIntAttribute(s"$modelPath/representer/pointData/pixelValues", "datatype", 10)

    } yield ()
  }

  /**
   * Reads a GP defined on an image domain with values of type A
   * from a statismo file.
   *
   * @param file      the file from which to read
   * @param modelPath an optional path into the hdf5 file, from where the model should be read
   * @tparam D the dimensinality of the domain
   * @tparam A the type of the values that the GP represents
   * @return The gaussian process (wrapped in a Success) or Failure.
   */
  def readStatismoImageModel[D: NDSpace: CreateStructuredPoints, A: Vectorizer](
    file: java.io.File,
    modelPath: String = "/"
  ): Try[DiscreteLowRankGaussianProcess[D, DiscreteImageDomain, A]] = {

    val modelOrFailure = for {
      h5file <- HDF5Utils.openFileForReading(file)

      representerName <- h5file.readStringAttribute(s"$modelPath/representer/", "name")
      // read mesh according to type given in representer
      image <- representerName match {
        case "itkStandardImageRepresenter" => readImageRepresenter(h5file, modelPath)
        case _ =>
          h5file.readStringAttribute(s"$modelPath/representer/", "datasetType") match {
            case Success("IMAGE") => readImageRepresenter(h5file, modelPath)
            case Success(datasetType) =>
              Failure(new Exception(s"can only read model of datasetType IMAGE. Got $datasetType instead"))
            case Failure(t) => Failure(t)
          }
      }

      meanArray <- h5file.readNDArray[Float](s"$modelPath/model/mean")
      meanVector = DenseVector(meanArray.data).map(_.toDouble)
      pcaBasisArray <- h5file.readNDArray[Float](s"$modelPath/model/pcaBasis")
      majorVersion <- if (h5file.exists("/version/majorVersion")) h5file.readInt("/version/majorVersion")
      else {
        if (representerName == "vtkPolyDataRepresenter" || representerName == "itkMeshRepresenter") Success(0)
        else Failure(new Throwable(s"no entry /version/majorVersion provided in statismo file."))
      }
      minorVersion <- if (h5file.exists("/version/minorVersion")) h5file.readInt("/version/minorVersion")
      else {
        if (representerName == "vtkPolyDataRepresenter" || representerName == "itkMeshRepresenter") Success(8)
        else Failure(new Throwable(s"no entry /version/minorVersion provided in statismo file."))
      }
      pcaVarianceArray <- h5file.readNDArray[Float](s"$modelPath/model/pcaVariance")
      pcaVarianceVector = DenseVector(pcaVarianceArray.data).map(_.toDouble)
      pcaBasisMatrix = ndFloatArrayToDoubleMatrix(pcaBasisArray)
      pcaBasis <- (majorVersion, minorVersion) match {
        case (1, _) => Success(pcaBasisMatrix)
        case (0, 9) => Success(pcaBasisMatrix)
        case (0, 8) =>
          Success(extractOrthonormalPCABasisMatrix(pcaBasisMatrix, pcaVarianceVector)) // an old statismo version
        case v => Failure(new Throwable(s"Unsupported version ${v._1}.${v._2}"))
      }

      _ <- Try {
        h5file.close()
      }
    } yield {

      val gp =
        new DiscreteLowRankGaussianProcess[D, DiscreteImageDomain, A](image, meanVector, pcaVarianceVector, pcaBasis)
      gp

    }

    modelOrFailure

  }

  private def readImageRepresenter[D: NDSpace: CreateStructuredPoints](
    h5file: HDF5File,
    modelPath: String
  ): Try[DiscreteImageDomain[D]] = {

    val dim = NDSpace[D].dimensionality

    for {
      origin <- h5file
        .readNDArray[Float](s"$modelPath/representer/origin")
        .flatMap(origin =>
          if (origin.dims(0) != dim)
            Failure(new Exception("the representer direction is not 3D"))
          else
            Success(origin)
        )
      originScalismo = Point[D](ndArrayFloatToMatrix(origin).toDenseVector.toArray.map(_.toDouble))

      spacing <- h5file
        .readNDArray[Float](s"$modelPath/representer/spacing")
        .flatMap(spacing =>
          if (spacing.dims(0) != dim)
            Failure(new Exception(s"the representer direction is not $dim"))
          else
            Success(spacing)
        )
      spacingScalismo = EuclideanVector[D](ndArrayFloatToMatrix(spacing).toDenseVector.toArray.map(_.toDouble))

      size <- h5file
        .readNDArray[Int](s"$modelPath/representer/size")
        .flatMap(size =>
          if (size.dims(0) != dim)
            Failure(new Exception(s"the representer direction is not $dim"))
          else
            Success(size)
        )
      sizeScalismo = IntVector[D](ndArrayIntToMatrix(size).toDenseVector.toArray)

    } yield {

      DiscreteImageDomain(StructuredPoints[D](originScalismo, spacingScalismo, sizeScalismo))

    }

  }

  private def ndArrayFloatToMatrix(array: NDArray[Float]) = {
    // the data in ndarray is stored row-major, but DenseMatrix stores it column major. We therefore
    // do switch dimensions and transpose
    DenseMatrix.create(array.dims(1).toInt, array.dims(0).toInt, array.data).t
  }

  private def ndArrayIntToMatrix(array: NDArray[Int]) = {
    // the data in ndarray is stored row-major, but DenseMatrix stores it column major. We therefore
    // do switch dimensions and transpose
    DenseMatrix.create(array.dims(1).toInt, array.dims(0).toInt, array.data).t
  }

  def readIntensityModel[D: NDSpace, DDomain[D] <: DiscreteDomain[D], S: Scalar: Vectorizer](
    file: File,
    modelPath: String = "/"
  )(implicit domainIO: StatismoDomainIO[D, DDomain]): Try[DiscreteLowRankGaussianProcess[D, DDomain, S]] = {

    val modelOrFailure = for {
      h5file <- HDF5Utils.openFileForReading(file)
      domain <- readStandardMeshRepresentation(h5file, modelPath)
      meanArray <- h5file.readNDArray[Float](s"$modelPath/model/mean")
      meanVector = DenseVector(meanArray.data.map(_.toDouble))
      pcaBasisArray <- h5file.readNDArray[Float](s"$modelPath/model/pcaBasis")
      pcaVarianceArray <- h5file.readNDArray[Float](s"$modelPath/model/pcaVariance")
      pcaVarianceVector = DenseVector(pcaVarianceArray.data.map(_.toDouble))
      pcaBasisMatrix = ndFloatArrayToDoubleMatrix(pcaBasisArray)
      _ <- Try {
        h5file.close()
      }
    } yield {

      val dgp = new DiscreteLowRankGaussianProcess(
        domain,
        meanVector,
        pcaVarianceVector,
        pcaBasisMatrix
      )

      dgp
    }

    modelOrFailure
  }

  def writeIntensityModel[D: NDSpace, DDomain[D] <: DiscreteDomain[D], S: Scalar](
    gp: DiscreteLowRankGaussianProcess[D, DDomain, S],
    file: File,
    modelPath: String = "/"
  )(implicit domainIO: StatismoDomainIO[D, DDomain]): Try[Unit] = {
    val meanVector = gp.meanVector.toArray
    val variance = gp.variance
    val pcaBasis = gp.basisMatrix.copy

    val maybeError = for {
      h5file <- HDF5Utils.createFile(file = file)
      group <- h5file.createGroup(s"$modelPath/representer")
      _ <- writeRepresenterStatismov090(h5file, group, gp.domain, modelPath)
      _ <- h5file.writeArray[Float](s"$modelPath/model/mean", meanVector.map(_.toFloat))
      _ <- h5file.writeArray[Float](s"$modelPath/model/noiseVariance", Array(0f))
      _ <- h5file.writeNDArray[Float](s"$modelPath/model/pcaBasis",
                                      NDArray(Array(pcaBasis.rows, pcaBasis.cols).map(_.toLong).toIndexedSeq,
                                              pcaBasis.t.flatten(false).toArray.map(_.toFloat)))
      _ <- h5file.writeArray[Float](s"$modelPath/model/pcaVariance", variance.toArray.map(_.toFloat))
      _ <- h5file.writeString(s"$modelPath/modelinfo/build-time", Calendar.getInstance.getTime.toString)
      _ <- h5file.writeInt("/version/majorVersion", 0)
      _ <- h5file.writeInt("/version/minorVersion", 9)
      _ <- h5file.writeString(s"$modelPath/modelinfo/modelBuilder-0/buildTime", Calendar.getInstance.getTime.toString)
      _ <- h5file.writeString(s"$modelPath/modelinfo/modelBuilder-0/builderName", "scalismo")
      _ <- h5file.createGroup(s"$modelPath/modelinfo/modelBuilder-0/parameters")
      _ <- h5file.createGroup(s"$modelPath/modelinfo/modelBuilder-0/dataInfo")
      _ <- Try {
        h5file.close()
      }
    } yield ()

    maybeError
  }

}<|MERGE_RESOLUTION|>--- conflicted
+++ resolved
@@ -2,12 +2,8 @@
 
 import java.io._
 import java.util.Calendar
-<<<<<<< HEAD
-import breeze.linalg.{*, DenseMatrix, DenseVector}
-=======
-
 import breeze.linalg.{DenseMatrix, DenseVector}
->>>>>>> dd15aae6
+
 import ncsa.hdf.`object`.Group
 import scalismo.common.{DiscreteDomain, DomainWarp, Scalar, Vectorizer}
 import scalismo.geometry._
@@ -274,18 +270,14 @@
   private def readStandardMeshRepresentation[D: NDSpace, DDomain[D] <: DiscreteDomain[D]](
     h5file: HDF5File,
     modelPath: String
-  )(implicit typeHelper: StatismoDomainIO[D, DDomain]): Try[DDomain[D]] = {
+  )(implicit typeHelper: StatismoDomainIO[D, DDomain], vectorizer: Vectorizer[EuclideanVector[D]]): Try[DDomain[D]] = {
     val dim: Int = NDSpace[D].dimensionality
     for {
       pointsMatrix <- readStandardPointsFromRepresenterGroup(h5file, modelPath, dim)
-<<<<<<< HEAD
-      points <- Try(pointsMatrix(::, *).map(dv => Point(dv.copy.toArray)).t.data.toIndexedSeq)
-=======
       points <- Try(
         for (i <- 0 until pointsMatrix.cols) yield
           vectorizer.unvectorize(pointsMatrix(::, i).copy).toPoint
       )
->>>>>>> dd15aae6
       cells <- readStandardConnectiveityRepresenterGroup(h5file, modelPath)
       domain <- typeHelper.createDomainWithCells(points, Option(cells))
     } yield domain
@@ -575,10 +567,10 @@
     DenseMatrix.create(array.dims(1).toInt, array.dims(0).toInt, array.data).t
   }
 
-  def readIntensityModel[D: NDSpace, DDomain[D] <: DiscreteDomain[D], S: Scalar: Vectorizer](
+  def readIntensityModel[D: NDSpace, DDomain[D] <: DiscreteDomain[D], S: Scalar](
     file: File,
     modelPath: String = "/"
-  )(implicit domainIO: StatismoDomainIO[D, DDomain]): Try[DiscreteLowRankGaussianProcess[D, DDomain, S]] = {
+  )(implicit domainIO: StatismoDomainIO[D, DDomain], euclidVecVectorizer : Vectorizer[EuclideanVector[D]], scalarVectorizer : Vectorizer[S]): Try[DiscreteLowRankGaussianProcess[D, DDomain, S]] = {
 
     val modelOrFailure = for {
       h5file <- HDF5Utils.openFileForReading(file)
@@ -594,7 +586,7 @@
       }
     } yield {
 
-      val dgp = new DiscreteLowRankGaussianProcess(
+      val dgp = new DiscreteLowRankGaussianProcess[D, DDomain, S](
         domain,
         meanVector,
         pcaVarianceVector,
