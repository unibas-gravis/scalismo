--- conflicted
+++ resolved
@@ -203,7 +203,6 @@
         }
 
       case NIFTI_TYPE_UINT8 =>
-<<<<<<< HEAD
         val toFloat = { x: Byte =>
           if (x >= 0) x.toFloat else x.toFloat + 256.0f
         }
@@ -211,10 +210,6 @@
           loadArrayWithTransform[Byte](1, _.get, toFloat)
         } else {
           loadArray[Byte, UByte](1, _.get, UByteIsScalar.createArray)
-=======
-        val toDouble = { (x: Byte) =>
-          if (x >= 0) x.toDouble else x.toDouble + 256.0
->>>>>>> dd15aae6
         }
       case NIFTI_TYPE_INT16 =>
         if (hasTransform) {
@@ -224,7 +219,6 @@
         }
 
       case NIFTI_TYPE_UINT16 =>
-<<<<<<< HEAD
         val toFloat = { x: Short =>
           if (x >= 0) x.toFloat else Math.abs(x.toFloat) + (1 << 15)
         }
@@ -234,10 +228,6 @@
           })
         } else {
           loadArray[Char, UShort](2, loadChar, UShortIsScalar.createArray)
-=======
-        val toDouble = { (x: Short) =>
-          if (x >= 0) x.toDouble else Math.abs(x.toDouble) + (1 << 15)
->>>>>>> dd15aae6
         }
       case NIFTI_TYPE_INT32 =>
         if (hasTransform) {
@@ -246,13 +236,8 @@
           loadArray[Int, Int](4, loadInt, IntIsScalar.createArray)
         }
       case NIFTI_TYPE_UINT32 =>
-<<<<<<< HEAD
         val toFloat = { x: Int =>
           if (x >= 0) x.toFloat else Math.abs(x.toFloat) + (1 << 31)
-=======
-        val toDouble = { (x: Int) =>
-          if (x >= 0) x.toDouble else Math.abs(x.toDouble) + (1 << 31)
->>>>>>> dd15aae6
         }
         if (hasTransform) {
           loadArrayWithTransform[Int](4, loadInt, toFloat)
