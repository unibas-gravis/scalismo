/*
 * Copyright 2015 University of Basel, Graphics and Vision Research Group
 *
 * Licensed under the Apache License, Version 2.0 (the "License");
 * you may not use this file except in compliance with the License.
 * You may obtain a copy of the License at
 *
 *     http://www.apache.org/licenses/LICENSE-2.0
 *
 * Unless required by applicable law or agreed to in writing, software
 * distributed under the License is distributed on an "AS IS" BASIS,
 * WITHOUT WARRANTIES OR CONDITIONS OF ANY KIND, either express or implied.
 * See the License for the specific language governing permissions and
 * limitations under the License.
 */
package scalismo.io

import java.io.{File, RandomAccessFile}
import java.lang.{Double => JDouble, Float => JFloat, Long => JLong, Short => JShort}
import java.nio.channels.FileChannel
import java.nio.{ByteBuffer, MappedByteBuffer}
import scalismo.common.{Scalar, ScalarArray}
import scalismo.io.FastReadOnlyNiftiVolume.NiftiHeader
import spire.math.{UByte, UInt, UShort}

import scala.reflect.ClassTag
<<<<<<< HEAD
import scala.reflect.runtime.universe
import scala.reflect.runtime.universe.{TypeTag, typeOf}
=======
>>>>>>> c84df2c4
import scala.util.Try

/**
 * This class implements a subset of the niftijio.NiftyVolume functionality, maintaining
 * almost complete compatibility in terms of field and method names, except where alternative
 * implementations yield a significant performance gain. This affects the following two method
 * usages:
 *
 * 1. o.header.sform_to_mat44().flatten -> n.header.sformArray
 * 2. for (d <- 0 until dim; k <- 0 until nz; j <- 0 until ny; i <- 0 until nx) yield o.data(i)(j)(k)(d)
 * -> n.dataAsScalarArray
 *
 * This class is optimized to massively outperform the original implementation when reading .nii files,
 * however it only supports the functionality that is absolutely required for our use case
 * (meaning that, for instance, not all header fields are accessible, only the ones that we
 * actually use. If we need to evaluate more header fields in the future, this class will need
 * to be extended accordingly).
 *
 * This implementation only supports files < 2GB.
 *
 * For more information about the file format, see
 * http://nifti.nimh.nih.gov/pub/dist/src/niftilib/nifti1.h ,
 * http://brainder.org/2012/09/23/the-nifti-file-format/ ,
 * and the niftijio.NiftiVolume and niftijio.NiftiHeader classes
 *
 * @param filename filename of a file in Nifti format (will be acccessed read only)
 */
class FastReadOnlyNiftiVolume private (private val filename: String) {
  lazy val header: NiftiHeader = {
    val buf = ByteBuffer.allocate(348)

    val file = new RandomAccessFile(filename, "r")
    file.readFully(buf.array())
    file.close()

    new NiftiHeader(buf)
  }

  private val hasTransform = {
    // scl_slope == 0 -> no transformations
    // performance optimization: special case of slope=1, inter=0 is also detected and ignored (because a * 1 + 0 == a)
    val notransform = header.scl_slope == 0 || (header.scl_slope == 1.0f && header.scl_inter == 0.0f)

    !notransform
  }

  private val doTransform = {
    val slope = header.scl_slope
    val inter = header.scl_inter
    def adjust(value: Double): Double = value * slope + inter
    adjust _
  }

  /* the massive performance gain comes from two optimizations:
   * 1. mapping the file to memory using Java NIO, instead of using old-style Stream I/O
   * 2. (more or less) directly copying the flat data array(as present in the file), instead
   *    of performing back-and-forth transformations to/from a 4-dimensional array.
   */
  def dataAsScalarArray[S: Scalar: ClassTag]: ScalarArray[S] = this.synchronized {
    import NiftiHeader._

    val nx: Int = header.dim(1)
    val ny: Int = header.dim(2)
    var nz: Int = header.dim(3)
    var dim: Int = header.dim(4)
    if (header.dim(0) == 2) nz = 1
    if (dim == 0) dim = 1

    val arrayLength = nx * ny * nz * dim

    def loadArray[U: ClassTag, O](sizeof: Int,
                                  load: MappedByteBuffer => U,
                                  toDouble: U => Double,
                                  fromDouble: Double => O,
                                  downcast: O => U,
                                  toScalarArray: Array[U] => ScalarArray[O]): ScalarArray[O] = {
      val file = new RandomAccessFile(filename, "r")
      val channel = file.getChannel
      val mapped = channel.map(FileChannel.MapMode.READ_ONLY, header.vox_offset.toLong, arrayLength * sizeof)
      val data = Array.ofDim[U](arrayLength)

      mapped.load()

      var i = 0
      while (i < arrayLength) {
        val d = load(mapped)
        data(i) = if (hasTransform) downcast(fromDouble(doTransform(toDouble(d)))) else d
        i += 1
      }

      channel.close()
      file.close()

      // ByteBuffer is only freed on garbage collection, so try to force that
      for (i <- 1 to 3) {
        System.gc()
      }

      toScalarArray(data)
    }

    import Scalar._

    val loadShort = if (header.isLittleEndian) { (m: MappedByteBuffer) =>
      JShort.reverseBytes(m.getShort)
    } else { (m: MappedByteBuffer) =>
      m.getShort
    }
    val loadChar = { (m: MappedByteBuffer) =>
      loadShort(m).toChar
    }
    val loadInt = if (header.isLittleEndian) { (m: MappedByteBuffer) =>
      Integer.reverseBytes(m.getInt)
    } else { (m: MappedByteBuffer) =>
      m.getInt
    }
    val loadFloat = if (header.isLittleEndian) { (m: MappedByteBuffer) =>
      JFloat.intBitsToFloat(Integer.reverseBytes(m.getInt))
    } else { (m: MappedByteBuffer) =>
      m.getFloat
    }
    val loadDouble = if (header.isLittleEndian) { (m: MappedByteBuffer) =>
      JDouble.longBitsToDouble(JLong.reverseBytes(m.getLong))
    } else { (m: MappedByteBuffer) =>
      m.getDouble
    }

    val out = header.datatype match {
      case NIFTI_TYPE_INT8 =>
        loadArray[Byte, Byte](1, _.get, _.toDouble, _.toByte, { x =>
          x
        }, Scalar.ByteIsScalar.createArray)

      case NIFTI_TYPE_UINT8 =>
        val toDouble = { (x: Byte) =>
          if (x >= 0) x.toDouble else x.toDouble + 256.0
        }
        loadArray[Byte, UByte](1, _.get, toDouble, UByteIsScalar.fromDouble, _.toByte, UByteIsScalar.createArray)

      case NIFTI_TYPE_INT16 =>
        loadArray[Short, Short](2, loadShort, _.toDouble, _.toShort, { x =>
          x
        }, ShortIsScalar.createArray)

      case NIFTI_TYPE_UINT16 =>
        val toDouble = { (x: Short) =>
          if (x >= 0) x.toDouble else Math.abs(x.toDouble) + (1 << 15)
        }
        loadArray[Char, UShort](2, loadChar, { x =>
          toDouble(x.toShort)
        }, UShortIsScalar.fromDouble, _.toChar, UShortIsScalar.createArray)

      case NIFTI_TYPE_INT32 =>
        loadArray[Int, Int](4, loadInt, _.toDouble, _.toInt, { x =>
          x
        }, IntIsScalar.createArray)

      case NIFTI_TYPE_UINT32 =>
        val toDouble = { (x: Int) =>
          if (x >= 0) x.toDouble else Math.abs(x.toDouble) + (1 << 31)
        }
        loadArray[Int, UInt](4, loadInt, toDouble, UIntIsScalar.fromDouble, _.toInt, UIntIsScalar.createArray)

      case NIFTI_TYPE_FLOAT32 =>
        loadArray[Float, Float](4, loadFloat, _.toDouble, _.toFloat, { x =>
          x
        }, FloatIsScalar.createArray)

      case NIFTI_TYPE_FLOAT64 =>
        loadArray[Double, Double](8, loadDouble, { x =>
          x
        }, { x =>
          x
        }, { x =>
          x
        }, DoubleIsScalar.createArray)

      case _ => throw new UnsupportedOperationException(f"Unsupported Nifti data type ${header.datatype}")
    }

    out.asInstanceOf[ScalarArray[S]]
  }

}

object FastReadOnlyNiftiVolume {

  object NiftiHeader {
    final val NIFTI_TYPE_UINT8: Short = 2
    final val NIFTI_TYPE_INT16: Short = 4
    final val NIFTI_TYPE_INT32: Short = 8
    final val NIFTI_TYPE_FLOAT32: Short = 16
    final val NIFTI_TYPE_FLOAT64: Short = 64
    final val NIFTI_TYPE_INT8: Short = 256
    final val NIFTI_TYPE_UINT16: Short = 512
    final val NIFTI_TYPE_UINT32: Short = 768
    final val NIFTI_TYPE_INT64: Short = 1024
    final val NIFTI_TYPE_UINT64: Short = 1280
  }

  /* For performance reasons, the entire 348-byte header is read into a ByteBuffer,
   * thus allowing to directly retrieve values at a given offset. For the header
   * specification, including offsets, see
   * http://brainder.org/2012/09/23/the-nifti-file-format/
   */
  class NiftiHeader(private val buf: ByteBuffer) {

    private implicit val ttShort: universe.TypeTag[Short] = TypeTag.Short
    private implicit val ttfloat: universe.TypeTag[Float] = TypeTag.Float

    // check header size @ offset 0 (must be 348, whether in little- or big endian format is not specified)
    // and header magic @ offset 344 (the only supported value is "n+1")
    if ((buf.getInt(0) != 0x5c010000 && buf.getInt(0) != 348) || buf.getInt(344) != 0x6e2b3100) {
      throw new IllegalArgumentException("This is not a supported Nifti file!")
    }

    val isLittleEndian = {
      // according to the documentation, dim(0) (@offset 40) should be between 1 and 7.
      // if it's not, then the data is in little-endian format (says the documentation).
      val s = buf.getShort(40)
      s < 1 || s > 7
    }

    private def shortAt(offset: Int) = {
      val d = buf.getShort(offset)
      if (isLittleEndian) JShort.reverseBytes(d) else d
    }

    private def floatAt(offset: Int) = {
      if (isLittleEndian) JFloat.intBitsToFloat(Integer.reverseBytes(buf.getInt(offset))) else buf.getFloat(offset)
    }

    /* This class mimics a (read-only) array, but gets its data directly from the
     * underlying ByteBuffer. For instance, the below definition
     *   lazy val dim = new DirectArray[Short](40,8)
     * means: at offset 40, there are 8 consecutive Short values, which can be retrieved
     * as dim(0) .. dim(7).
     */
<<<<<<< HEAD
    class DirectArray[T: TypeTag](offset: Int, size: Int) {

=======
    class DirectArray[T: Scalar](offset: Int, size: Int) {
>>>>>>> c84df2c4
      def apply(index: Int): T = {
        if (index < 0 || index >= size) throw new ArrayIndexOutOfBoundsException
        Scalar[T].scalarType match {
          case Scalar.ShortScalar => shortAt(offset + 2 * index).asInstanceOf[T]
          case Scalar.FloatScalar => floatAt(offset + 4 * index).asInstanceOf[T]
          case _                  => throw new Throwable(s"Unsupported datatype ${Scalar[T].scalarType}")
        }
      }
    }

    lazy val dim = new DirectArray[Short](40, 8)
    lazy val datatype = shortAt(70)
    lazy val pixdim = new DirectArray[Float](76, 8)

    lazy val vox_offset = floatAt(108)
    lazy val scl_slope = floatAt(112)
    lazy val scl_inter = floatAt(116)
    lazy val qform_code = shortAt(252)
    lazy val sform_code = shortAt(254)
    lazy val quatern_bcd = new DirectArray[Float](256, 3)
    lazy val qoffset_xyz = new DirectArray[Float](268, 3)

    lazy val sformArray: Array[Double] = {
      val floats = new DirectArray[Float](280, 12)
      val doubles = new Array[Double](16)
      for (i <- 0 until 12) {
        doubles(i) = floats(i)
      }
      doubles(15) = 1.0
      doubles
    }

    lazy val qform_to_mat44: Array[Array[Double]] = {
      val qb: Double = quatern_bcd(0)
      val qc: Double = quatern_bcd(1)
      val qd: Double = quatern_bcd(2)
      val qx: Double = qoffset_xyz(0)
      val qy: Double = qoffset_xyz(1)
      val qz: Double = qoffset_xyz(2)
      val dx: Double = this.pixdim(1)
      val dy: Double = this.pixdim(2)
      val dz: Double = this.pixdim(3)
      val qfac: Double = this.pixdim(0)

      val R: Array[Array[Double]] = Array.ofDim[Double](4, 4)

      /* last row is always [ 0 0 0 1 ] */
      R(3)(0) = 0.0
      R(3)(1) = 0.0
      R(3)(2) = 0.0
      R(3)(3) = 1.0
      var d: Double = qd
      var c: Double = qc
      var b: Double = qb
      var a: Double = 1.0 - (b * b + c * c + d * d)
      if (a < 1e-7) {
        a = 1.0 / Math.sqrt(b * b + c * c + d * d)
        b *= a
        c *= a
        d *= a
        a = 0.0
      } else {
        a = Math.sqrt(a)
      }
      val xd: Double = if (dx > 0.0) dx else 1.0
      val yd: Double = if (dy > 0.0) dy else 1.0
      var zd: Double = if (dz > 0.0) dz else 1.0
      if (qfac < 0.0) zd = -zd
      R(0)(0) = (a * a + b * b - c * c - d * d) * xd
      R(0)(1) = 2.0 * (b * c - a * d) * yd
      R(0)(2) = 2.0 * (b * d + a * c) * zd
      R(1)(0) = 2.0 * (b * c + a * d) * xd
      R(1)(1) = (a * a + c * c - b * b - d * d) * yd
      R(1)(2) = 2.0 * (c * d - a * b) * zd
      R(2)(0) = 2.0 * (b * d - a * c) * xd
      R(2)(1) = 2.0 * (c * d + a * b) * yd
      R(2)(2) = (a * a + d * d - c * c - b * b) * zd
      R(0)(3) = qx
      R(1)(3) = qy
      R(2)(3) = qz
      R
    }
  }

  def read(filename: String): Try[FastReadOnlyNiftiVolume] = Try {
    new FastReadOnlyNiftiVolume(filename)
  }

  def getScalarType(file: File): Try[Short] = Try {
    val raf = new RandomAccessFile(file, "r")
    val buf = ByteBuffer.allocate(348)
    raf.readFully(buf.array())
    raf.close()
    new FastReadOnlyNiftiVolume.NiftiHeader(buf).datatype
  }
}<|MERGE_RESOLUTION|>--- conflicted
+++ resolved
@@ -24,11 +24,6 @@
 import spire.math.{UByte, UInt, UShort}
 
 import scala.reflect.ClassTag
-<<<<<<< HEAD
-import scala.reflect.runtime.universe
-import scala.reflect.runtime.universe.{TypeTag, typeOf}
-=======
->>>>>>> c84df2c4
 import scala.util.Try
 
 /**
@@ -236,9 +231,6 @@
    */
   class NiftiHeader(private val buf: ByteBuffer) {
 
-    private implicit val ttShort: universe.TypeTag[Short] = TypeTag.Short
-    private implicit val ttfloat: universe.TypeTag[Float] = TypeTag.Float
-
     // check header size @ offset 0 (must be 348, whether in little- or big endian format is not specified)
     // and header magic @ offset 344 (the only supported value is "n+1")
     if ((buf.getInt(0) != 0x5c010000 && buf.getInt(0) != 348) || buf.getInt(344) != 0x6e2b3100) {
@@ -267,12 +259,7 @@
      * means: at offset 40, there are 8 consecutive Short values, which can be retrieved
      * as dim(0) .. dim(7).
      */
-<<<<<<< HEAD
-    class DirectArray[T: TypeTag](offset: Int, size: Int) {
-
-=======
     class DirectArray[T: Scalar](offset: Int, size: Int) {
->>>>>>> c84df2c4
       def apply(index: Int): T = {
         if (index < 0 || index >= size) throw new ArrayIndexOutOfBoundsException
         Scalar[T].scalarType match {
