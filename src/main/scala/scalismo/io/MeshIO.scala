/*
 * Copyright 2015 University of Basel, Graphics and Vision Research Group
 *
 * Licensed under the Apache License, Version 2.0 (the "License");
 * you may not use this file except in compliance with the License.
 * You may obtain a copy of the License at
 *
 *     http://www.apache.org/licenses/LICENSE-2.0
 *
 * Unless required by applicable law or agreed to in writing, software
 * distributed under the License is distributed on an "AS IS" BASIS,
 * WITHOUT WARRANTIES OR CONDITIONS OF ANY KIND, either express or implied.
 * See the License for the specific language governing permissions and
 * limitations under the License.
 */
package scalismo.io

import java.io.{BufferedReader, File, FileReader, IOException}
import scalismo.color.{RGB, RGBA}
import scalismo.common.DiscreteField.{ScalarMeshField, ScalarVolumeMeshField}
import scalismo.common.{PointId, Scalar, UnstructuredPoints}
import scalismo.geometry.*
import scalismo.hdf5json.HDFPath
import scalismo.io.statisticalmodel.{NDArray, StatisticalModelIOUtils}
import scalismo.io.stl.STLMesh
import scalismo.mesh.TriangleMesh.*
import scalismo.mesh.*
import scalismo.utils.{MeshConversion, TetrahedralMeshConversion}
import vtk.*
import scalismo.io.PLY

import scala.reflect.ClassTag
import scala.util.{Failure, Success, Try}

object MeshIO {

  /**
   * Implements methods for reading and writing D-dimensional meshes
   *
   * '''WARNING! WE ARE USING an LPS WORLD COORDINATE SYSTEM'''
   *
   * This means that when reading mesh files such as .stl or .vtk, we assume the point coordinates to lie in an LPS
   * world and map them unchanged in our coordinate system.
   *
   * The same happens at writing, we directly dump our vertex coordinates into the file format(stl, or vtk) without any
   * mirroring magic.
   *
   * *
   */
  /**
   * Reads a ScalarMeshField from file. The indicated Scalar type S must match the data type encoded in the file
   */
  def readScalarMeshField[S: Scalar: ClassTag](file: File): Try[ScalarMeshField[S]] = {
    val requiredScalarType = ScalarDataType.fromType[S]
    val filename = file.getAbsolutePath
    filename match {
      case f if f.endsWith(".vtk") =>
        readVTKPolydata(file).flatMap { pd =>
          val spScalarType = ScalarDataType.fromVtkId(pd.GetPointData().GetScalars().GetDataType())
          MeshConversion.vtkPolyDataToScalarMeshField(pd)
          if (requiredScalarType != spScalarType) {
            Failure(new Exception(s"Invalid scalar type (expected $requiredScalarType, found $spScalarType)"))
          } else {
            MeshConversion.vtkPolyDataToScalarMeshField(pd)
          }
        }
      case _ =>
        Failure(new IOException("Unknown file type received" + filename))
    }
  }

  /**
   * Reads a ScalarMeshField from file while casting its data to the indicated Scalar type S if necessary
   */
  def readScalarMeshFieldAsType[S: Scalar: ClassTag](file: File): Try[ScalarMeshField[S]] = {
    val filename = file.getAbsolutePath
    filename match {
      case f if f.endsWith(".vtk") =>
        readVTKPolydata(file).flatMap(pd => MeshConversion.vtkPolyDataToScalarMeshField(pd))
      case _ =>
        Failure(new IOException("Unknown file type received" + filename))
    }
  }

  def readMesh(file: File): Try[TriangleMesh[_3D]] = {
    val filename = file.getAbsolutePath
    filename match {
      case f if f.endsWith(".vtk") => readVTK(file)
      case f if f.endsWith(".stl") => STLMesh.read(file.toString)
      case f if f.endsWith(".ply") => {
        PLY.load(file).map {
          case Right(vertexColor) => vertexColor.shape
          case Left(shape)        => shape
        }
      }
      case _ =>
        Failure(new IOException("Unknown file type received" + filename))
    }
  }

  def readVertexColorMesh3D(file: File): Try[VertexColorMesh3D] = {
    val filename = file.getAbsolutePath
    filename match {
      case f if f.endsWith(".ply") =>
        PLY.load(file).map {
          case Right(colorMesh3D) => colorMesh3D
          case Left(_)            => throw new Exception("Indicated PLY file does not contain color values.")
        }

      case _ =>
        Failure(new IOException("Unknown file type received" + filename))
    }
  }

  def readAndCorrectMesh(file: File): Try[TriangleMesh[_3D]] = {
    val filename = file.getAbsolutePath
    filename match {
      case f if f.endsWith(".vtk") => readVTK(file, correctMesh = true)
      case _ =>
        Failure(new IOException("Unknown file type received" + filename))
    }
  }

  def readLineMesh2D(file: File): Try[LineMesh[_2D]] = {
    val filename = file.getAbsolutePath
    filename match {
      case f if f.endsWith(".vtk") => readLineMeshVTK(file)
      case _ =>
        Failure(new IOException("Unknown file type received" + filename))
    }

  }

  def readLineMesh3D(file: File): Try[LineMesh[_3D]] = {
    val filename = file.getAbsolutePath
    filename match {
      case f if f.endsWith(".vtk") => readLineMeshVTK(file)
      case _ =>
        Failure(new IOException("Unknown file type received" + filename))
    }
  }

  def writeLineMesh[D: NDSpace](polyLine: LineMesh[D], file: File): Try[Unit] = {
    val filename = file.getAbsolutePath
    filename match {
      case f if f.endsWith(".vtk") => writeLineMeshVTK(polyLine, file)
      case _ =>
        Failure(new IOException("Unknown file type received" + filename))
    }
  }

  /**
   * Reads a [[TetrahedralMesh[_3D]]] from a file with one of the extensions ".vtk", ".vtu", or ".inp". The ".vtk" and
   * ".vtu" files are standard VTK formats while ".inp" is the AVS UCD format.
   */
  def readTetrahedralMesh(file: File): Try[TetrahedralMesh[_3D]] = {
    val filename = file.getAbsolutePath
    filename match {
      case f if f.endsWith(".inp") => readFromVTKFileThenDelete(readVTKAVSucdUnstructuredGrid, file)
      case f if f.endsWith(".vtk") => readFromVTKFileThenDelete(readVTKUnstructuredGrid, file)
      case f if f.endsWith(".vtu") => readFromVTKFileThenDelete(readVTKXMLUnstructuredGrid, file)
      case _ =>
        Failure(new IOException("Unknown file type received" + filename))
    }
  }

  def readScalarVolumeMeshField[S: Scalar: ClassTag](file: File): Try[ScalarVolumeMeshField[S]] = {
    val requiredScalarType = ScalarDataType.fromType[S]
    val filename = file.getAbsolutePath
    filename match {
      case f if f.endsWith(".vtk") =>
        readVTKUnstructuredGrid(file).flatMap { ug =>
          val spScalarType = ScalarDataType.fromVtkId(ug.GetPointData().GetScalars().GetDataType())
          TetrahedralMeshConversion.vtkUnstructuredGridToScalarVolumeMeshField(ug)
          if (requiredScalarType != spScalarType) {
            Failure(new Exception(s"Invalid scalar type (expected $requiredScalarType, found $spScalarType)"))
          } else {
            TetrahedralMeshConversion.vtkUnstructuredGridToScalarVolumeMeshField(ug)
          }
        }
      case f if f.endsWith(".vtu") =>
        readVTKXMLUnstructuredGrid(file).flatMap { ug =>
          val spScalarType = ScalarDataType.fromVtkId(ug.GetPointData().GetScalars().GetDataType())
          TetrahedralMeshConversion.vtkUnstructuredGridToScalarVolumeMeshField(ug)
          if (requiredScalarType != spScalarType) {
            Failure(new Exception(s"Invalid scalar type (expected $requiredScalarType, found $spScalarType)"))
          } else {
            TetrahedralMeshConversion.vtkUnstructuredGridToScalarVolumeMeshField(ug)
          }
        }
      case _ =>
        Failure(new IOException("Unknown file type received" + filename))
    }
  }
  def readScalarVolumeMeshFieldAsType[S: Scalar: ClassTag](file: File): Try[ScalarVolumeMeshField[S]] = {
    val filename = file.getAbsolutePath
    filename match {
      case f if f.endsWith(".vtk") =>
        readVTKUnstructuredGrid(file).flatMap(ug =>
          TetrahedralMeshConversion.vtkUnstructuredGridToScalarVolumeMeshField(ug)
        )
      case f if f.endsWith(".vtu") =>
        readVTKXMLUnstructuredGrid(file).flatMap(ug =>
          TetrahedralMeshConversion.vtkUnstructuredGridToScalarVolumeMeshField(ug)
        )
      case _ =>
        Failure(new IOException("Unknown file type received" + filename))
    }
  }

  private[io] def readFromVTKFileThenDelete(readUSFromFile: File => Try[vtkUnstructuredGrid],
                                            file: File
  ): Try[TetrahedralMesh[_3D]] = {
    for {
      vtkUg <- readUSFromFile(file)
      tetramesh <- TetrahedralMeshConversion.vtkUnstructuredGridToTetrahedralMesh(vtkUg)
    } yield {
      vtkUg.Delete()
      tetramesh
    }
  }

  private[io] def readFromVTKFileThenDelete[S: Scalar: ClassTag](
    readUSFromFile: File => Try[vtkUnstructuredGrid],
    file: File
  ): Try[ScalarVolumeMeshField[S]] = {
    for {
      vtkUg <- readUSFromFile(file)
      tetrafield <- TetrahedralMeshConversion.vtkUnstructuredGridToScalarVolumeMeshField(vtkUg)
    } yield {
      vtkUg.Delete()
      tetrafield
    }
  }

  private[io] def readVTKUnstructuredGrid(file: File): Try[vtkUnstructuredGrid] = {

    val vtkReader = new vtkUnstructuredGridReader()
    vtkReader.SetFileName(file.getAbsolutePath)
    vtkReader.Update()

    val extract = new vtkExtractUnstructuredGrid()
    extract.SetInputConnection(vtkReader.GetOutputPort())

    val errCode = vtkReader.GetErrorCode()
    if (errCode != 0) {
      return Failure(new IOException(s"Could not read vtk UnstructuredGrid (received error code $errCode"))
    }
    val data = vtkReader.GetOutput()
    vtkReader.Delete()
    Success(data)
  }

  private[io] def readVTKXMLUnstructuredGrid(file: File): Try[vtkUnstructuredGrid] = {

    val vtkReader = new vtkXMLUnstructuredGridReader()
    vtkReader.SetFileName(file.getAbsolutePath)
    vtkReader.Update()

    val errCode = vtkReader.GetErrorCode()
    if (errCode != 0) {
      return Failure(new IOException(s"Could not read vtk UnstructuredGrid (received error code $errCode"))
    }
    val data = vtkReader.GetOutput()
    vtkReader.Delete()
    Success(data)
  }

  private[io] def readVTKAVSucdUnstructuredGrid(file: File): Try[vtkUnstructuredGrid] = {
    val vtkavsReader = new vtkAVSucdReader()
    vtkavsReader.SetFileName(file.getAbsolutePath)
    vtkavsReader.Update()
    val errCode = vtkavsReader.GetErrorCode()
    if (errCode != 0) {
      return Failure(new IOException(s"Could not read vtk UnstructuredGrid (received error code $errCode"))
    }
    val data = vtkavsReader.GetOutput()
    vtkavsReader.Delete()
    Success(data)
  }

  /**
   * Writes a [[TetrahedralMesh[_3D]]] to a file in one of the two standard VTK file formats ".vtk", or ".vtu".
   */
  def writeTetrahedralMesh(mesh: TetrahedralMesh[_3D], file: File): Try[Unit] = {
    val filename = file.getAbsolutePath
    val conversionFunction = (m: TetrahedralMesh[_3D]) =>
      TetrahedralMeshConversion.tetrahedralMeshToVTKUnstructuredGrid(m, None)
    filename match {
      case f if f.endsWith(".vtk") => writeToVTKFileThenDelete(mesh, writeVTKUgasVTK, conversionFunction, file)
      case f if f.endsWith(".vtu") => writeToVTKFileThenDelete(mesh, writeVTKUgasVTU, conversionFunction, file)
      case _ =>
        Failure(new IOException("Unknown file type received" + filename))
    }
  }

  private[io] def writeToVTKFileThenDelete[T](volume: T,
                                              writeToFile: (vtkUnstructuredGrid, File) => Try[Unit],
                                              convertToVTKUG: T => vtkUnstructuredGrid,
                                              file: File
  ): Try[Unit] = {
    val vtkUg = convertToVTKUG(volume)
    for {
      result <- writeToFile(vtkUg, file)
    } yield {
      vtkUg.Delete()
      result
    }
  }

  private[io] def writeVTKUgasVTK(vtkUg: vtkUnstructuredGrid, file: File): Try[Unit] = {
    val writer = new vtkUnstructuredGridWriter()
    writer.SetFileName(file.getAbsolutePath)
    writer.SetInputData(vtkUg)
    writer.SetFileTypeToBinary()
    writer.Update()
    val succOrFailure = if (writer.GetErrorCode() != 0) {
      Failure(
        new IOException(s"could not write file ${file.getAbsolutePath} (received error code ${writer.GetErrorCode})")
      )
    } else {
      Success(())
    }
    writer.Delete()
    succOrFailure
  }

  private[io] def writeVTKUgasVTU(vtkUg: vtkUnstructuredGrid, file: File): Try[Unit] = {
    val writer = new vtkXMLUnstructuredGridWriter()
    writer.SetFileName(file.getAbsolutePath)
    writer.SetInputData(vtkUg)
    writer.SetDataModeToBinary()
    writer.Update()
    val succOrFailure = if (writer.GetErrorCode() != 0) {
      Failure(
        new IOException(s"could not write file ${file.getAbsolutePath} (received error code ${writer.GetErrorCode})")
      )
    } else {
      Success(())
    }
    writer.Delete()
    succOrFailure
  }

  def writeScalarVolumeMeshField[S: Scalar: ClassTag](meshData: ScalarVolumeMeshField[S], file: File): Try[Unit] = {
    val filename = file.getAbsolutePath
    val conversionFunction = (smf: ScalarVolumeMeshField[S]) =>
      TetrahedralMeshConversion.scalarVolumeMeshFieldToVtkUnstructuredGrid[S](smf, None)
    filename match {
      case f if f.endsWith(".vtk") => writeToVTKFileThenDelete(meshData, writeVTKUgasVTK, conversionFunction, file)
      case f if f.endsWith(".vtu") => writeToVTKFileThenDelete(meshData, writeVTKUgasVTU, conversionFunction, file)
      case _ =>
        Failure(new IOException("Unknown file type received" + filename))
    }
  }

  def writeMesh(mesh: TriangleMesh[_3D], file: File): Try[Unit] = {
    val filename = file.getAbsolutePath
    filename match {
      case f if f.endsWith(".h5")  => writeHDF5(mesh, file)
      case f if f.endsWith(".vtk") => writeVTK(mesh, file)
<<<<<<< HEAD
      case f if f.endsWith(".stl") => STLMesh.write(mesh, file.toString)
      case f if f.endsWith(".ply") => writePLY(Left(mesh), file)
=======
      case f if f.endsWith(".stl") => writeSTL(mesh, file)
      case f if f.endsWith(".ply") => PLY.save(Left(mesh), file)
>>>>>>> 5bca40a9
      case _ =>
        Failure(new IOException("Unknown file type received" + filename))
    }
  }

  /**
   * Writes a [[VertexColorMesh3D]] to a file.
   *
   * **Important**: For PLY, since we use the VTK file writer, and since it does not support RGBA, only RGB, the alpha
   * channel will be ignored while writing.
   */
  def writeVertexColorMesh3D(mesh: VertexColorMesh3D, file: File): Try[Unit] = {
    val filename = file.getAbsolutePath
    filename match {
      case f if f.endsWith(".ply") => PLY.save(Right(mesh), file)
      case _ =>
        Failure(new IOException("Unknown file type received" + filename))
    }
  }

  def writeScalarMeshField[S: Scalar: ClassTag](meshData: ScalarMeshField[S], file: File): Try[Unit] = {
    val filename = file.getAbsolutePath
    filename match {
      case f if f.endsWith(".vtk") => writeVTK(meshData, file)
      case _ =>
        Failure(new IOException("Unknown file type received" + filename))
    }
  }

  def writeHDF5(surface: TriangleMesh[_3D], file: File): Try[Unit] = {

    val domainPoints: IndexedSeq[Point[_3D]] = surface.pointSet.points.toIndexedSeq
    val cells: IndexedSeq[TriangleCell] = surface.cells

    val maybeError: Try[Unit] = for {
      h5file <- StatisticalModelIOUtils.createFile(file)
      _ <- h5file.writeNDArray(HDFPath("/Surface/0/Vertices"), pointSeqToNDArray(domainPoints))
      _ <- h5file.writeNDArray(HDFPath("/Surface/0/Cells"), cellSeqToNDArray(cells))
      _ <- Try {
        h5file.close()
      }
    } yield {
      ()
    }

    maybeError
  }

  def writeVTK[S: Scalar: ClassTag](meshData: ScalarMeshField[S], file: File): Try[Unit] = {
    val vtkPd = MeshConversion.scalarMeshFieldToVtkPolyData(meshData)
    val err = writeVTKPdasVTK(vtkPd, file)
    vtkPd.Delete()
    err
  }

  def writeVTK(surface: TriangleMesh[_3D], file: File): Try[Unit] = {
    val vtkPd = MeshConversion.meshToVtkPolyData(surface)
    val err = writeVTKPdasVTK(vtkPd, file)
    vtkPd.Delete()
    err
  }

<<<<<<< HEAD
  private def writePLY(surface: Either[TriangleMesh[_3D], VertexColorMesh3D], file: File): Try[Unit] = {

    val vtkPd = surface match {
      case Right(colorMesh) => MeshConversion.meshToVtkPolyData(colorMesh.shape)
      case Left(shapeOnly)  => MeshConversion.meshToVtkPolyData(shapeOnly)
    }

    // add the colours if it is a vertex color
    surface match {
      case Right(colorMesh) => {

        val vtkColors = new vtkUnsignedCharArray()
        vtkColors.SetNumberOfComponents(4)

        // Add the three colors we have created to the array
        for (id <- colorMesh.shape.pointSet.pointIds) {
          val color = colorMesh.color(id)
          vtkColors.InsertNextTuple4((color.r * 255).toShort,
                                     (color.g * 255).toShort,
                                     (color.b * 255).toShort,
                                     color.a * 255
          )
        }
        vtkColors.SetName("RGBA")
        vtkPd.GetPointData().SetScalars(vtkColors)

      }
      case _ => {}
    }
    val writer = new vtkPLYWriter()
    writer.SetFileName(file.getAbsolutePath)
    writer.SetArrayName("RGBA")
    writer.SetComponent(0)
    writer.SetEnableAlpha(true)
    writer.SetInputData(vtkPd)
    writer.SetColorModeToDefault()
    writer.SetFileTypeToBinary()
    writer.Update()

    val succOrFailure = if (writer.GetErrorCode() != 0) {
      Failure(
        new IOException(s"could not write file ${file.getAbsolutePath} (received error code ${writer.GetErrorCode})")
      )
    } else {
      Success(())
    }
    writer.Delete()
    vtkPd.Delete()
    succOrFailure
=======
  def writeSTL(surface: TriangleMesh[_3D], file: File): Try[Unit] = {
    val vtkPd = MeshConversion.meshToVtkPolyData(surface)
    val err = writeVTKPdAsSTL(vtkPd, file)
    vtkPd.Delete()
    err
>>>>>>> 5bca40a9
  }

  private def writeVTKPdasVTK(vtkPd: vtkPolyData, file: File): Try[Unit] = {
    val writer = new vtkPolyDataWriter()
    writer.SetFileName(file.getAbsolutePath)
    writer.SetInputData(vtkPd)
    writer.SetFileTypeToBinary()
    writer.Update()
    val succOrFailure = if (writer.GetErrorCode() != 0) {
      Failure(
        new IOException(s"could not write file ${file.getAbsolutePath} (received error code ${writer.GetErrorCode})")
      )
    } else {
      Success(())
    }
    writer.Delete()
    succOrFailure
  }

  private def readVTKPolydata(file: File): Try[vtkPolyData] = {

    val vtkReader = new vtkPolyDataReader()
    vtkReader.SetFileName(file.getAbsolutePath)
    vtkReader.Update()
    val errCode = vtkReader.GetErrorCode()
    if (errCode != 0) {
      return Failure(new IOException(s"Could not read vtk mesh (received error code $errCode"))
    }
    val data = vtkReader.GetOutput()
    vtkReader.Delete()
    Success(data)
  }

  private def readVTK(file: File, correctMesh: Boolean = false): Try[TriangleMesh[_3D]] = {
    for {
      vtkPd <- readVTKPolydata(file)
      mesh <- {
        if (correctMesh) MeshConversion.vtkPolyDataToCorrectedTriangleMesh(vtkPd)
        else MeshConversion.vtkPolyDataToTriangleMesh(vtkPd)
      }
    } yield {
      vtkPd.Delete()
      mesh
    }
  }

  private def getColorArray(polyData: vtkPolyData): Option[(String, vtkDataArray)] = {
    if (polyData.GetPointData() == null || polyData.GetPointData().GetNumberOfArrays() == 0) None
    else {
      val pointData = polyData.GetPointData()
      val pointDataArrays = for (i <- 0 until pointData.GetNumberOfArrays()) yield {
        (pointData.GetArrayName(i), pointData.GetArray(i))
      }
      pointDataArrays.find { case (name, array) => name == "RGB" || name == "RGBA" }
    }
  }

  private def NDArrayToPointSeq(ndarray: NDArray[Double]): IndexedSeq[Point[_3D]] = {
    // take block of 3, map them to 3dPoints and convert the resulting array to an indexed seq
    ndarray.data.grouped(3).map(grp => Point(grp(0).toFloat, grp(1).toFloat, grp(2).toFloat)).toIndexedSeq
  }

  private def NDArrayToCellSeq(ndarray: NDArray[Int]): IndexedSeq[TriangleCell] = {
    // take block of 3, map them to 3dPoints and convert the resulting array to an indexed seq
    ndarray.data.grouped(3).map(grp => TriangleCell(PointId(grp(0)), PointId(grp(1)), PointId(grp(2)))).toIndexedSeq
  }

  private def pointSeqToNDArray[T](points: IndexedSeq[Point[_3D]]): NDArray[Double] =
    NDArray(IndexedSeq(points.size, 3), points.flatten(pt => pt.toArray.map(_.toDouble)).toArray)

  private def cellSeqToNDArray[T](cells: IndexedSeq[TriangleCell]): NDArray[Int] =
    NDArray(IndexedSeq(cells.size, 3), cells.flatten(cell => cell.pointIds.map(_.id)).toArray)

  private def readLineMeshVTK[D: NDSpace: LineMesh.Create: UnstructuredPoints.Create](file: File): Try[LineMesh[D]] = {
    val vtkReader = new vtkPolyDataReader()
    vtkReader.SetFileName(file.getAbsolutePath)
    vtkReader.Update()
    val errCode = vtkReader.GetErrorCode()
    if (errCode != 0) {
      return Failure(new IOException(s"Could not read vtk mesh (received error code $errCode"))
    }

    val vtkPd = vtkReader.GetOutput()
    val correctedMesh = for {
      polyline <- MeshConversion.vtkPolyDataToLineMesh[D](vtkPd)
    } yield {
      LineMesh.enforceConsistentCellDirections[D](polyline)
    }
    vtkReader.Delete()
    vtkPd.Delete()
    correctedMesh
  }

  private[this] def writeLineMeshVTK[D: NDSpace](mesh: LineMesh[D], file: File): Try[Unit] = {
    val vtkPd = MeshConversion.lineMeshToVTKPolyData(mesh)
    val err = writeVTKPdasVTK(vtkPd, file)
    vtkPd.Delete()
    err
  }

}<|MERGE_RESOLUTION|>--- conflicted
+++ resolved
@@ -85,7 +85,6 @@
   def readMesh(file: File): Try[TriangleMesh[_3D]] = {
     val filename = file.getAbsolutePath
     filename match {
-      case f if f.endsWith(".vtk") => readVTK(file)
       case f if f.endsWith(".stl") => STLMesh.read(file.toString)
       case f if f.endsWith(".ply") => {
         PLY.load(file).map {
@@ -358,14 +357,8 @@
     val filename = file.getAbsolutePath
     filename match {
       case f if f.endsWith(".h5")  => writeHDF5(mesh, file)
-      case f if f.endsWith(".vtk") => writeVTK(mesh, file)
-<<<<<<< HEAD
       case f if f.endsWith(".stl") => STLMesh.write(mesh, file.toString)
-      case f if f.endsWith(".ply") => writePLY(Left(mesh), file)
-=======
-      case f if f.endsWith(".stl") => writeSTL(mesh, file)
       case f if f.endsWith(".ply") => PLY.save(Left(mesh), file)
->>>>>>> 5bca40a9
       case _ =>
         Failure(new IOException("Unknown file type received" + filename))
     }
@@ -428,64 +421,6 @@
     err
   }
 
-<<<<<<< HEAD
-  private def writePLY(surface: Either[TriangleMesh[_3D], VertexColorMesh3D], file: File): Try[Unit] = {
-
-    val vtkPd = surface match {
-      case Right(colorMesh) => MeshConversion.meshToVtkPolyData(colorMesh.shape)
-      case Left(shapeOnly)  => MeshConversion.meshToVtkPolyData(shapeOnly)
-    }
-
-    // add the colours if it is a vertex color
-    surface match {
-      case Right(colorMesh) => {
-
-        val vtkColors = new vtkUnsignedCharArray()
-        vtkColors.SetNumberOfComponents(4)
-
-        // Add the three colors we have created to the array
-        for (id <- colorMesh.shape.pointSet.pointIds) {
-          val color = colorMesh.color(id)
-          vtkColors.InsertNextTuple4((color.r * 255).toShort,
-                                     (color.g * 255).toShort,
-                                     (color.b * 255).toShort,
-                                     color.a * 255
-          )
-        }
-        vtkColors.SetName("RGBA")
-        vtkPd.GetPointData().SetScalars(vtkColors)
-
-      }
-      case _ => {}
-    }
-    val writer = new vtkPLYWriter()
-    writer.SetFileName(file.getAbsolutePath)
-    writer.SetArrayName("RGBA")
-    writer.SetComponent(0)
-    writer.SetEnableAlpha(true)
-    writer.SetInputData(vtkPd)
-    writer.SetColorModeToDefault()
-    writer.SetFileTypeToBinary()
-    writer.Update()
-
-    val succOrFailure = if (writer.GetErrorCode() != 0) {
-      Failure(
-        new IOException(s"could not write file ${file.getAbsolutePath} (received error code ${writer.GetErrorCode})")
-      )
-    } else {
-      Success(())
-    }
-    writer.Delete()
-    vtkPd.Delete()
-    succOrFailure
-=======
-  def writeSTL(surface: TriangleMesh[_3D], file: File): Try[Unit] = {
-    val vtkPd = MeshConversion.meshToVtkPolyData(surface)
-    val err = writeVTKPdAsSTL(vtkPd, file)
-    vtkPd.Delete()
-    err
->>>>>>> 5bca40a9
-  }
 
   private def writeVTKPdasVTK(vtkPd: vtkPolyData, file: File): Try[Unit] = {
     val writer = new vtkPolyDataWriter()
