/*
 * Copyright 2015 University of Basel, Graphics and Vision Research Group
 *
 * Licensed under the Apache License, Version 2.0 (the "License");
 * you may not use this file except in compliance with the License.
 * You may obtain a copy of the License at
 *
 *     http://www.apache.org/licenses/LICENSE-2.0
 *
 * Unless required by applicable law or agreed to in writing, software
 * distributed under the License is distributed on an "AS IS" BASIS,
 * WITHOUT WARRANTIES OR CONDITIONS OF ANY KIND, either express or implied.
 * See the License for the specific language governing permissions and
 * limitations under the License.
 */
package scalismo.io

import java.io.{File, IOException}
import breeze.linalg.{DenseMatrix, DenseVector, diag}
import niftijio.{NiftiHeader, NiftiVolume}
import scalismo.common.{RealSpace, Scalar}
import scalismo.geometry._
import scalismo.image.{DiscreteImage, DiscreteImageDomain, StructuredPoints, StructuredPoints3D}
import scalismo.registration._
import scalismo.transformations.{RotationSpace3D, Transformation}
import scalismo.utils.{CanConvertToVtk, ImageConversion, VtkHelpers}
import spire.math.{NumberTag, UByte, UInt, UShort}
import vtk._

import scala.reflect.ClassTag
<<<<<<< HEAD
import scala.reflect.runtime.universe
import scala.reflect.runtime.universe.{TypeTag, typeOf}
=======
>>>>>>> c84df2c4
import scala.util.{Failure, Success, Try}

/**
 * Implements methods for reading and writing D-dimensional images
 *
 * '''WARNING! WE ARE USING an LPS WORLD COORDINATE SYSTEM'''
 *
 * VTK file format does not indicate the orientation of the image.
 * Therefore, when reading from VTK, we assume that it is in RAI orientation.
 * Hence, no magic is done, the same information (coordinates) present in the
 * VTK file header are directly mapped to our coordinate system.
 *
 * This is also the case when writing VTK. Our image domain information (origin, spacing ..) is mapped
 * directly into the written VTK file header.
 *
 * This is however not the case for Nifti files! Nifti file headers contain an affine transform from the ijk
 * image coordinates to an RAS World Coordinate System (therefore supporting different image orientations).
 * In order to read Nifti files coherently, we need to adapt the obtained RAS coordinates to our LPS system :
 *
 * This is done by mirroring the first two dimensions of each point after applying the affine transform
 *
 * The same mirroring is done again when writing an image to the Nifti format.
 *
 *
 * '''Important for oblique images :'''
 * The Nifti standard supports oblique images, that is images with a bounding box rotated compared to the world dimensions.
 * Scalismo does not support such images. For such images, we offer the user a possibility to resample the image to
 * a domain aligned with the world dimensions and with an RAI orientation. The integrity of the oblique image will be contained
 * in the resampled one. This functionality can be activated by setting a flag appropriately in the [[scalismo.io.ImageIO.read3DScalarImage]] method.
 *
 *
 * '''Note on Nifti's qform and sform :'''
 *
 * As mentioned above, the Nifti header contains a transform from the unit ijk grid to the RAS world coordinates of the grid.
 * This transform can be encoded in 2 entries of the Nifti header, the qform and the sform. In some files, these 2 entries can both be present,
 * and in some cases could even indicate different transforms. In Scalismo, when such a case happens, we favour the sform entry by default.
 * If you wish instead to favour the qform transform, you can do so by setting a flag appropriately in the [[scalismo.io.ImageIO.read3DScalarImage]] method.
 *
 *
 * ''' Documentation on orientation :'''
 *
 * http://www.grahamwideman.com/gw/brain/orientation/orientterms.htm
 *
 * http://www.slicer.org/slicerWiki/index.php/Coordinate_systems
 *
 * http://brainder.org/2012/09/23/the-nifti-file-format/
 *
 */
object ImageIO {

  /**
   * An enumeration comprising all the data types that we can read and write, in VTK and Nifti formats.
   */
  object ScalarType extends Enumeration {

    import NiftiHeader._
    import VtkHelpers._

    import scala.language.implicitConversions

    implicit private val ttByte: universe.TypeTag[Byte] = TypeTag.Byte
    implicit private val ttShort: universe.TypeTag[Short] = TypeTag.Short
    implicit private val ttInt : universe.TypeTag[Int] = TypeTag.Int
    implicit private val ttFloat: universe.TypeTag[Float] = TypeTag.Float
    implicit private val ttDouble: universe.TypeTag[Double] = TypeTag.Double
    implicit private val ttUByte: universe.TypeTag[UByte] = new TypeTag()

    protected case class TheValue[O: Scalar: ClassTag](vtkId: Int, niftiId: Short) extends super.Val

    implicit def valueToVal[T](x: Value): TheValue[T] = x.asInstanceOf[TheValue[T]]

    val Byte = TheValue[Byte](VTK_CHAR, NIFTI_TYPE_INT8)
    val Short = TheValue[Short](VTK_SHORT, NIFTI_TYPE_INT16)
    val Int = TheValue[Int](VTK_INT, NIFTI_TYPE_INT32)
    val Float = TheValue[Float](VTK_FLOAT, NIFTI_TYPE_FLOAT32)
    val Double = TheValue[Double](VTK_DOUBLE, NIFTI_TYPE_FLOAT64)
    val UByte = TheValue[UByte](VTK_UNSIGNED_CHAR, NIFTI_TYPE_UINT8)
    val UShort = TheValue[UShort](VTK_UNSIGNED_SHORT, NIFTI_TYPE_UINT16)
    val UInt = TheValue[UInt](VTK_UNSIGNED_INT, NIFTI_TYPE_UINT32)

    /**
     * Return the ScalarType value corresponding to a given type
     * @tparam T a scalar type
     * @return the corresponding ScalarType value
     * @throws IllegalArgumentException if no corresponding value was found.
     */
<<<<<<< HEAD
    def fromType[T: Scalar: TypeTag]: Value = {
      
      typeOf[T] match {
        case t if t =:= typeOf[Byte]   => Byte
        case t if t =:= typeOf[Short]  => Short
        case t if t =:= typeOf[Int]    => Int
        case t if t =:= typeOf[Float]  => Float
        case t if t =:= typeOf[Double] => Double
        case t if t =:= typeOf[UByte]  => UByte
        case t if t =:= typeOf[UShort] => UShort
        case t if t =:= typeOf[UInt]   => UInt
        case _                         => throw new IllegalArgumentException(s"Unsupported datatype ${typeOf[T]}")
=======
    def fromType[T: Scalar]: Value = {
      Scalar[T].scalarType match {
        case Scalar.ByteScalar   => Byte
        case Scalar.ShortScalar  => Short
        case Scalar.IntScalar    => Int
        case Scalar.FloatScalar  => Float
        case Scalar.DoubleScalar => Double
        case Scalar.UByteScalar  => UByte
        case Scalar.UShortScalar => UShort
        case Scalar.UIntScalar   => UInt
        case _                   => throw new IllegalArgumentException(s"Unsupported datatype ${Scalar[T].scalarType}")
>>>>>>> c84df2c4
      }
    }

    /**
     * Return the ScalarType value corresponding to a given VTK type constant
     * @param vtkId a VTK type constant
     * @return the corresponding ScalarType value
     * @throws IllegalArgumentException if no corresponding value was found.
     */
    def fromVtkId(vtkId: Int): Value = {
      // there are two ways in VTK to represent a (signed) byte.
      if (vtkId == VTK_SIGNED_CHAR) Byte
      else
        values.find(v => v.vtkId == vtkId).getOrElse(throw new IllegalArgumentException(s"Unsupported VTK ID $vtkId"))
    }

    /**
     * Return the ScalarType value corresponding to a given Nifti type constant
     * @param niftiId a Nifti type constant
     * @return the corresponding ScalarType value
     * @throws IllegalArgumentException if no corresponding value was found.
     */
    def fromNiftiId(niftiId: Short): ScalarType.Value = {
      values
        .find(v => v.niftiId == niftiId)
        .getOrElse(throw new IllegalArgumentException(s"Unsupported Nifti ID $niftiId"))
    }

    /**
     * Return the ScalarType value corresponding to the data present in a given file. Only .vtk, .nii and .nia files are supported.
     * @param file the file to check
     * @return the scalar type present in the given file, wrapped in a [[scala.util.Success]], or a [[scala.util.Failure]] explaining the error.
     */
    def ofFile(file: File): Try[ScalarType.Value] = {
      val fn = file.getName
      if (fn.endsWith(".nii") || fn.endsWith(".nia")) {
        FastReadOnlyNiftiVolume.getScalarType(file).map(ScalarType.fromNiftiId)
      } else if (fn.endsWith(".vtk")) Try {
        val reader = new vtkStructuredPointsReader
        reader.SetFileName(file.getAbsolutePath)
        reader.Update()
        val errCode = reader.GetErrorCode()
        if (errCode != 0) {
          reader.Delete()
          throw new IOException(
            s"Failed to read vtk file ${file.getAbsolutePath}. (error code from vtkReader = $errCode)"
          )
        }
        val st = reader.GetOutput().GetScalarType()
        reader.Delete()
        // prevent memory leaks
        vtkObjectBase.JAVA_OBJECT_MANAGER.gc(false)
        ScalarType.fromVtkId(st)
      } else {
        Failure(new Exception(s"File $file: unsupported file extension"))
      }
    }
  }

  trait WriteNifti[D] {
    def write[A: Scalar: ClassTag](img: DiscreteImage[D, A], f: File): Try[Unit]
  }

  implicit object DiscreteScalarImage3DNifti extends WriteNifti[_3D] {
    def write[A: Scalar: ClassTag](img: DiscreteImage[_3D, A], f: File): Try[Unit] = {
      writeNifti[A](img, f)
    }
  }

  /**
   * Read a 3D Scalar Image
   * @param file  image file to be read
   * @param resampleOblique  flag to resample oblique images. This is only required when reading Nifti files containing an oblique image. See documentation above [[ImageIO]].
   * @param favourQform  flag to favour the qform Nifti header entry over the sform one (which is by default favoured). See documentation above [[ImageIO]].
   * @tparam S Voxel type of the image
   *
   */
  def read3DScalarImage[S: Scalar: ClassTag](
    file: File,
    resampleOblique: Boolean = false,
    favourQform: Boolean = false
  ): Try[DiscreteImage[_3D, S]] = {

    file match {
      case f if f.getAbsolutePath.endsWith(".vtk") =>
        val reader = new vtkStructuredPointsReader()
        reader.SetFileName(f.getAbsolutePath)
        reader.Update()
        val errCode = reader.GetErrorCode()
        if (errCode != 0) {
          return Failure(
            new IOException(
              s"Failed to read vtk file ${f.getAbsolutePath}. " +
                s"(error code from vtkReader = $errCode)"
            )
          )
        }
        val sp = reader.GetOutput()
        val img = ImageConversion.vtkStructuredPointsToScalarImage[_3D, S](sp)
        reader.Delete()
        sp.Delete()
        // unfortunately, there may still be VTK leftovers, so run garbage collection
        vtkObjectBase.JAVA_OBJECT_MANAGER.gc(false)
        img
      case f if f.getAbsolutePath.endsWith(".nii") || f.getAbsolutePath.endsWith(".nia") =>
        readNifti[S](f, resampleOblique, favourQform)
      case _ => Failure(new Exception("Unknown file type received" + file.getAbsolutePath))
    }
  }

  /**
   * Read a 3D Scalar Image, and possibly convert it to the requested voxel type.
   *
   * This method is similar to the [[read3DScalarImage]] method, except that it will convert the image to the requested voxel type if
   * the type in the file is different, whereas [[read3DScalarImage]] will throw an exception in that case.
   *
   * @param file  image file to be read
   * @param resampleOblique  flag to resample oblique images. This is only required when reading Nifti files containing an oblique image. See documentation above [[ImageIO]].
   * @param favourQform  flag to favour the qform Nifti header entry over the sform one (which is by default favoured). See documentation above [[ImageIO]].
   * @tparam S Voxel type of the image
   *
   */
  def read3DScalarImageAsType[S: Scalar: ClassTag](
    file: File,
    resampleOblique: Boolean = false,
    favourQform: Boolean = false
  ): Try[DiscreteImage[_3D, S]] = {
    def loadAs[T: Scalar: ClassTag]: Try[DiscreteImage[_3D, T]] = {
      read3DScalarImage[T](file, resampleOblique, favourQform)
    }

    val result = (for {
      fileScalarType <- ScalarType.ofFile(file)
    } yield {
      val expectedScalarType = ScalarType.fromType[S]
      if (expectedScalarType == fileScalarType) {
        loadAs[S]
      } else {
        val s = implicitly[Scalar[S]]
        fileScalarType match {
          case ScalarType.Byte   => loadAs[Byte].map(_.map(s.fromByte))
          case ScalarType.Short  => loadAs[Short].map(_.map(s.fromShort))
          case ScalarType.Int    => loadAs[Int].map(_.map(s.fromInt))
          case ScalarType.Float  => loadAs[Float].map(_.map(s.fromFloat))
          case ScalarType.Double => loadAs[Double].map(_.map(s.fromDouble))
          case ScalarType.UByte  => loadAs[UByte].map(_.map(u => s.fromShort(u.toShort)))
          case ScalarType.UShort => loadAs[UShort].map(_.map(u => s.fromInt(u.toInt)))
          case ScalarType.UInt   => loadAs[UInt].map(_.map(u => s.fromLong(u.toLong)))

          case _ => Failure(new IllegalArgumentException(s"unknown scalar type $fileScalarType"))
        }
      }
    }).flatten
    result
  }

  /**
   * Read a 2D Scalar Image
   * @param file  image file to be read
   * @tparam S Voxel type of the image
   *
   */
  def read2DScalarImage[S: Scalar: ClassTag](file: File): Try[DiscreteImage[_2D, S]] = {

    file match {
      case f if f.getAbsolutePath.endsWith(".vtk") =>
        val reader = new vtkStructuredPointsReader()
        reader.SetFileName(f.getAbsolutePath)
        reader.Update()
        val errCode = reader.GetErrorCode()
        if (errCode != 0) {
          return Failure(
            new IOException(
              s"Failed to read vtk file ${file.getAbsolutePath}. " +
                s"(error code from vtkReader = $errCode"
            )
          )
        }
        val sp = reader.GetOutput()
        val img = ImageConversion.vtkStructuredPointsToScalarImage[_2D, S](sp)
        reader.Delete()
        sp.Delete()
        // unfortunately, there may still be VTK leftovers, so run garbage collection
        vtkObjectBase.JAVA_OBJECT_MANAGER.gc(false)
        img

      case _ => Failure(new Exception("Unknown file type received" + file.getAbsolutePath))
    }
  }

  /**
   * Read a 2D Scalar Image, and possibly convert it to the requested voxel type.
   *
   * This method is similar to the [[read2DScalarImage]] method, except that it will convert the image to the requested voxel type if
   * the type in the file is different, whereas [[read2DScalarImage]] will throw an exception in that case.
   *
   * @param file  image file to be read
   * @tparam S Voxel type of the image
   *
   */
  def read2DScalarImageAsType[S: Scalar: ClassTag](file: File): Try[DiscreteImage[_2D, S]] = {
    def loadAs[T: Scalar: ClassTag]: Try[DiscreteImage[_2D, T]] = {
      read2DScalarImage[T](file)
    }

    val result = (for {
      fileScalarType <- ScalarType.ofFile(file)
    } yield {
      val expectedScalarType = ScalarType.fromType[S]
      if (expectedScalarType == fileScalarType) {
        loadAs[S]
      } else {
        val s = implicitly[Scalar[S]]
        fileScalarType match {
          case ScalarType.Byte   => loadAs[Byte].map(_.map(s.fromByte))
          case ScalarType.Short  => loadAs[Short].map(_.map(s.fromShort))
          case ScalarType.Int    => loadAs[Int].map(_.map(s.fromInt))
          case ScalarType.Float  => loadAs[Float].map(_.map(s.fromFloat))
          case ScalarType.Double => loadAs[Double].map(_.map(s.fromDouble))
          case ScalarType.UByte  => loadAs[UByte].map(_.map(u => s.fromShort(u.toShort)))
          case ScalarType.UShort => loadAs[UShort].map(_.map(u => s.fromInt(u.toInt)))
          case ScalarType.UInt   => loadAs[UInt].map(_.map(u => s.fromLong(u.toLong)))

          case _ => Failure(new IllegalArgumentException(s"unknown scalar type $fileScalarType"))
        }
      }
    }).flatten
    result
  }

  private def readNifti[S: Scalar: ClassTag](file: File,
                                             resampleOblique: Boolean,
                                             favourQform: Boolean): Try[DiscreteImage[_3D, S]] = {

    for {

      volume <- FastReadOnlyNiftiVolume.read(file.getAbsolutePath)
      pair <- computeNiftiWorldToVoxelTransforms(volume, favourQform)
    } yield {
      val expectedScalarType = ScalarType.fromType[S]
      val foundScalarType = ScalarType.fromNiftiId(volume.header.datatype)
      if (expectedScalarType != foundScalarType) {
        throw new IllegalArgumentException(
          s"Invalid scalar type (expected $expectedScalarType, found $foundScalarType)"
        )
      }

      val (transVoxelToWorld, _) = pair

      val nx = volume.header.dim(1)
      val ny = volume.header.dim(2)
      val nz = volume.header.dim(3)
      var dim = volume.header.dim(4)

      if (dim == 0)
        dim = 1

      /* figure out the anisotropic scaling factor */
      val s = volume.header.pixdim

      // figure out if the ijk to xyz_RAS transform does mirror: determinant of the linear transform

      val augmentedMatrix = transformMatrixFromNifti(volume, favourQform).get // get is safe in here
      val linearTransMatrix = augmentedMatrix(0 to 2, 0 to 2)

      val mirrorScale = breeze.linalg.det(linearTransMatrix).signum.toDouble

      val spacing = EuclideanVector3D(s(1), s(2), s(3) * mirrorScale)

      /* get a rigid registration by mapping a few points */
      val origPs = List(Point(0, 0, nz),
                        Point(0, ny, 0),
                        Point(0, ny, nz),
                        Point(nx, 0, 0),
                        Point(nx, 0, nz),
                        Point(nx, ny, 0),
                        Point(nx, ny, nz))

      val scaledPS = origPs.map(p => Point(p(0) * spacing(0), p(1) * spacing(1), p(2) * spacing(2)))
      val imgPs = origPs.map(transVoxelToWorld)

      val rigidReg =
        LandmarkRegistration.rigid3DLandmarkRegistration((scaledPS zip imgPs).toIndexedSeq, Point3D(0, 0, 0))
      val origin = rigidReg(Point3D(0, 0, 0))

      val testDomain = StructuredPoints3D(origin, spacing, IntVector(nx, ny, nz))

      val transform = testDomain.indexToPhysicalCoordinateTransform

      val rotationResiduals = rigidReg.rotation.parameters.map { a =>
        val rest = math.abs(a) % (math.Pi * 0.5)
        math.min(rest, (math.Pi * 0.5) - rest)
      }

      // if the image is oblique and the resampling flag unset, throw an exception
      if (!resampleOblique && rotationResiduals.exists(_ >= 0.001)) {
        throw new Exception(
          "The image orientation seems to be oblique, which is not supported by default in scalismo. To read the image anyway, activate the resampleOblique flag. This will resample the image to an RAI oriented one."
        )
      }

      /* Test that were able to reconstruct the transform */
      val approxErrors = (origPs.map(transform) zip imgPs).map { case (o, i) => (o - i).norm }
      if (approxErrors.max > 0.01f)
        throw new Exception("Unable to approximate Nifti affine transform with anisotropic similarity transform")
      else {
        val (phi, theta, psi) =
          (rigidReg.rotation.parameters(0), rigidReg.rotation.parameters(1), rigidReg.rotation.parameters(2))
        val size = IntVector(nx, ny, nz)
        val newDomain = DiscreteImageDomain(
          StructuredPoints3D(origin, EuclideanVector(spacing(0), spacing(1), spacing(2)), size, phi, theta, psi)
        )
        val im = DiscreteImage(newDomain, volume.dataAsScalarArray)

        // if the domain is rotated, we resample the image to RAI voxel ordering
        if (rotationResiduals.exists(_ >= 0.001)) {
          // using our vtk conversion, we get  resampled structured point data that fully contains the original image and is RAI ordered
          val sp = ImageConversion.imageToVtkStructuredPoints[_3D, S](im)
          ImageConversion.vtkStructuredPointsToScalarImage[_3D, S](sp).get
        } else im
      }
    }
  }

  /* Returns the augmented matrix of the affine transform from ijk to xyz_RAS
   * The logic is based on: http://brainder.org/2012/09/23/the-nifti-file-format/
   * (section "Orientation information").
   */
  private[this] def transformMatrixFromNifti(volume: FastReadOnlyNiftiVolume,
                                             favourQform: Boolean): Try[DenseMatrix[Double]] = {
    (volume.header.qform_code, volume.header.sform_code) match {
      case (0, 0) => // Method 1
        val data = Array.fill(16)(0.0d)
        // using homogeneous coordinates: set the last matrix element to 1
        data(15) = 1
        // diagonal matrix, with the diagonal values initialized to pixdim[i+1]
        for (i <- 0 until 3) {
          // shortcut for n*i + i, since we know that n==4
          data(i * 5) = volume.header.pixdim(i + 1)
        }
        Success(DenseMatrix.create(4, 4, data))
      case (q, 0) if q != 0 => // Method 2
        Success(DenseMatrix.create(4, 4, volume.header.qform_to_mat44.flatten).t)
      case (q, s) if s != 0 => // Method 3
        //Attention: we're by default ignoring the q value here, and solely basing the decision on s != 0, unless the user says so
        if (favourQform)
          Success(DenseMatrix.create(4, 4, volume.header.qform_to_mat44.flatten).t)
        else
          Success(DenseMatrix.create(4, 4, volume.header.sformArray).t)
    }
  }

  /**
   * returns transformation from voxel to World coordinates and its inverse
   */
  private[this] def computeNiftiWorldToVoxelTransforms(
    volume: FastReadOnlyNiftiVolume,
    favourQform: Boolean
  ): Try[(Transformation[_3D], Transformation[_3D])] = {
    var dim = volume.header.dim(4)

    if (dim == 0)
      dim = 1

    // check this page http://brainder.org/2012/09/23/the-nifti-file-format/
    // for details about the nifti format

    transformMatrixFromNifti(volume, favourQform).map { affineTransMatrix =>
      {
        val domain = RealSpace[_3D]
        val f = (x: Point[_3D]) => {
          val xh = DenseVector(x(0), x(1), x(2), 1.0)
          val t: DenseVector[Double] = affineTransMatrix * xh

          // We flip after applying the transform as Nifti uses RAS coordinates
          Point(t(0).toFloat * -1f, t(1).toFloat * -1f, t(2).toFloat)
        }
        val t = Transformation(domain, f)

        val affineTransMatrixInv: DenseMatrix[Double] = breeze.linalg.inv(affineTransMatrix)
        val tinv = {
          val f = (x: Point[_3D]) => {
            // Here as it is the inverse, we flip before applying the affine matrix
            val xh: DenseVector[Double] = DenseVector(x(0) * -1.0, x(1) * -1, x(2), 1.0)
            val t: DenseVector[Float] = (affineTransMatrixInv * xh).map(_.toFloat)
            Point(t(0), t(1), t(2))
          }
          val domain = RealSpace[_3D]
          Transformation[_3D](domain, f)
        }
        (t, tinv)
      }
    }
  }

  def writeNifti[S: Scalar: ClassTag](img: DiscreteImage[_3D, S], file: File): Try[Unit] = {

    val scalarConv = implicitly[Scalar[S]]

    val domain = img.domain
    val size = domain.pointSet.size
    val dim = 1

    Try {

      val volume = new NiftiVolume(size(0), size(1), size(2), dim)

      // the data

      for (d <- 0 until dim; k <- 0 until size(2); j <- 0 until size(1); i <- 0 until size(0)) {
        volume.data.set(i, j, k, d, scalarConv.toDouble(img(IntVector(i, j, k))))
      }

      def computeInnerAffineMatrix(domain: StructuredPoints[_3D]): DenseMatrix[Double] = {
        val scalingParams = DenseVector[Double](domain.spacing(0), domain.spacing(1), domain.spacing(2))
        val scalingMatrix = diag(scalingParams)
        val innerAffineMatrix = RotationSpace3D
          .eulerAnglesToRotMatrix(domain.phi, domain.theta, domain.psi)
          .toBreezeMatrix * scalingMatrix
        innerAffineMatrix
      }

      val innerAffineMatrix = computeInnerAffineMatrix(img.domain.pointSet)
      val M = DenseMatrix.zeros[Double](4, 4)

      M(0, 0) = innerAffineMatrix(0, 0) * -1f
      M(0, 1) = innerAffineMatrix(0, 1) * -1f
      M(0, 2) = innerAffineMatrix(0, 2) * -1f
      M(0, 3) = -domain.pointSet.origin(0)
      M(1, 0) = innerAffineMatrix(1, 0) * -1f
      M(1, 1) = innerAffineMatrix(1, 1) * -1f
      M(1, 2) = innerAffineMatrix(1, 2) * -1f
      M(1, 3) = -domain.pointSet.origin(1)
      M(2, 0) = innerAffineMatrix(2, 0)
      M(2, 1) = innerAffineMatrix(2, 1)
      M(2, 2) = innerAffineMatrix(2, 2)
      M(2, 3) = domain.pointSet.origin(2)
      M(3, 3) = 1

      // the header
      volume.header.setDatatype(ScalarType.fromType[S].niftiId)
      volume.header.qform_code = 0
      volume.header.sform_code = 2 // TODO check me that this is right

      val data = M.t.toDenseVector.toArray.map(_.toFloat)

      volume.header.srow_x = data.take(4)
      volume.header.srow_y = data.slice(4, 8)
      volume.header.srow_z = data.slice(8, 12)
      volume.header.pixdim(1) = domain.pointSet.spacing(0).toFloat
      volume.header.pixdim(2) = domain.pointSet.spacing(1).toFloat
      volume.header.pixdim(3) = domain.pointSet.spacing(2).toFloat

      volume.write(file.getAbsolutePath)
    }
  }

  def writeVTK[D: NDSpace: CanConvertToVtk, S: Scalar: ClassTag](img: DiscreteImage[D, S], file: File): Try[Unit] = {

    val imgVtk = ImageConversion.imageToVtkStructuredPoints(img)

    val writer = new vtkStructuredPointsWriter()
    writer.SetInputData(imgVtk)
    writer.SetFileName(file.getAbsolutePath)
    writer.SetFileTypeToBinary()
    writer.Update()
    val errorCode = writer.GetErrorCode()

    // unfortunately, there will probably still be VTK leftovers from objects allocated
    // outside of our control, so run garbage collection
    vtkObjectBase.JAVA_OBJECT_MANAGER.gc(false)

    if (errorCode != 0) {
      Failure(new IOException(s"Error writing vtk file ${file.getAbsolutePath} (error code $errorCode"))
    } else {
      Success(())
    }
  }

}<|MERGE_RESOLUTION|>--- conflicted
+++ resolved
@@ -28,11 +28,6 @@
 import vtk._
 
 import scala.reflect.ClassTag
-<<<<<<< HEAD
-import scala.reflect.runtime.universe
-import scala.reflect.runtime.universe.{TypeTag, typeOf}
-=======
->>>>>>> c84df2c4
 import scala.util.{Failure, Success, Try}
 
 /**
@@ -119,20 +114,6 @@
      * @return the corresponding ScalarType value
      * @throws IllegalArgumentException if no corresponding value was found.
      */
-<<<<<<< HEAD
-    def fromType[T: Scalar: TypeTag]: Value = {
-      
-      typeOf[T] match {
-        case t if t =:= typeOf[Byte]   => Byte
-        case t if t =:= typeOf[Short]  => Short
-        case t if t =:= typeOf[Int]    => Int
-        case t if t =:= typeOf[Float]  => Float
-        case t if t =:= typeOf[Double] => Double
-        case t if t =:= typeOf[UByte]  => UByte
-        case t if t =:= typeOf[UShort] => UShort
-        case t if t =:= typeOf[UInt]   => UInt
-        case _                         => throw new IllegalArgumentException(s"Unsupported datatype ${typeOf[T]}")
-=======
     def fromType[T: Scalar]: Value = {
       Scalar[T].scalarType match {
         case Scalar.ByteScalar   => Byte
@@ -144,7 +125,6 @@
         case Scalar.UShortScalar => UShort
         case Scalar.UIntScalar   => UInt
         case _                   => throw new IllegalArgumentException(s"Unsupported datatype ${Scalar[T].scalarType}")
->>>>>>> c84df2c4
       }
     }
 
