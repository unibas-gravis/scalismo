--- conflicted
+++ resolved
@@ -15,7 +15,6 @@
  */
 package scalismo.io
 
-<<<<<<< HEAD
 import breeze.linalg
 import breeze.linalg.{diag, DenseMatrix, DenseVector}
 import niftijio.NiftiVolume
@@ -25,18 +24,6 @@
 import scalismo.utils.ImageConversion.{VtkAutomaticInterpolatorSelection, VtkInterpolationMode}
 import scalismo.utils.{CanConvertToVtk, ImageConversion}
 import spire.math.{UByte, UInt, UShort}
-=======
-import java.io.{File, IOException}
-import breeze.linalg.{DenseMatrix, DenseVector, diag}
-import niftijio.{NiftiHeader, NiftiVolume}
-import scalismo.common.{RealSpace, Scalar}
-import scalismo.geometry._
-import scalismo.image.{DiscreteImage, DiscreteImageDomain, StructuredPoints, StructuredPoints3D}
-import scalismo.registration._
-import scalismo.transformations.{RotationSpace3D, Transformation}
-import scalismo.utils.{CanConvertToVtk, ImageConversion, VtkHelpers}
-import spire.math.{NumberTag, UByte, UInt, UShort}
->>>>>>> dd15aae6
 import vtk._
 
 import java.io.{File, IOException}
@@ -84,10 +71,6 @@
  */
 object ImageIO {
 
-<<<<<<< HEAD
-=======
-
->>>>>>> dd15aae6
   trait WriteNifti[D] {
     def write[A: Scalar: ClassTag](img: DiscreteImage[D, A], f: File): Try[Unit]
   }
@@ -108,13 +91,8 @@
    *
    */
   def read3DScalarImage[S: Scalar: ClassTag](
-<<<<<<< HEAD
+
     file: File
-=======
-    file: File,
-    resampleOblique: Boolean = false,
-    favourQform: Boolean = false
->>>>>>> dd15aae6
   ): Try[DiscreteImage[_3D, S]] = {
 
     file match {
@@ -155,19 +133,11 @@
    *
    */
   def read3DScalarImageAsType[S: Scalar: ClassTag](
-<<<<<<< HEAD
+
     file: File
   ): Try[DiscreteImage[_3D, S]] = {
     def loadAs[T: Scalar: ClassTag]: Try[DiscreteImage[_3D, T]] = {
       read3DScalarImage[T](file)
-=======
-    file: File,
-    resampleOblique: Boolean = false,
-    favourQform: Boolean = false
-  ): Try[DiscreteImage[_3D, S]] = {
-    def loadAs[T: Scalar: ClassTag]: Try[DiscreteImage[_3D, T]] = {
-      read3DScalarImage[T](file, resampleOblique, favourQform)
->>>>>>> dd15aae6
     }
 
     val result = (for {
@@ -269,20 +239,15 @@
     result
   }
 
-<<<<<<< HEAD
+
   def readNifti[S: Scalar: ClassTag](file: File, favourQform: Boolean): Try[DiscreteImage[_3D, S]] = {
-=======
-  private def readNifti[S: Scalar: ClassTag](file: File,
-                                             resampleOblique: Boolean,
-                                             favourQform: Boolean): Try[DiscreteImage[_3D, S]] = {
->>>>>>> dd15aae6
 
     for {
       volume <- FastReadOnlyNiftiVolume.read(file.getAbsolutePath)
       voxelToLPSCoordinateTransform <- computeVoxelToLPSCoordinateTransform(volume, favourQform)
       image <- createImageWithRightOrientation(volume, voxelToLPSCoordinateTransform)
     } yield {
-<<<<<<< HEAD
+
       image
     }
   }
@@ -302,12 +267,6 @@
     if (expectedScalarType != foundScalarType) {
       Failure(
         new IllegalArgumentException(
-=======
-      val expectedScalarType = ScalarDataType.fromType[S]
-      val foundScalarType = ScalarDataType.fromNiftiId(volume.header.datatype)
-      if (expectedScalarType != foundScalarType) {
-        throw new IllegalArgumentException(
->>>>>>> dd15aae6
           s"Invalid scalar type (expected $expectedScalarType, found $foundScalarType)"
         )
       )
@@ -462,14 +421,11 @@
     }
   }
 
-<<<<<<< HEAD
+
   def writeVTK[D: NDSpace: CanConvertToVtk, S: Scalar: ClassTag](img: DiscreteImage[D, S],
                                                                  file: File,
                                                                  interpolationMode: VtkInterpolationMode =
                                                                    VtkAutomaticInterpolatorSelection): Try[Unit] = {
-=======
-  def writeVTK[D: NDSpace: CanConvertToVtk, S: Scalar: ClassTag](img: DiscreteImage[D, S], file: File): Try[Unit] = {
->>>>>>> dd15aae6
 
     val imgVtk = ImageConversion.imageToVtkStructuredPoints(img, interpolationMode)
 
