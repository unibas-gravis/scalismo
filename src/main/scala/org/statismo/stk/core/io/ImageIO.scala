package org.statismo.stk.core
package io

import org.statismo.stk.core.utils.ImageConversion.SupportsConversionToVTK

import scala.util.Try
import scala.util.Failure
import java.io.File
import scala.util.Success
import org.statismo.stk.core.image._
import reflect.runtime.universe.{ TypeTag, typeOf }
import java.io.IOException
import scala.reflect.ClassTag
import org.statismo.stk.core.geometry._
import vtk.vtkStructuredPointsReader
import org.statismo.stk.core.utils.ImageConversion
import vtk.vtkStructuredPointsWriter
import vtk.vtkStructuredPoints
import niftijio.NiftiVolume
import breeze.linalg.DenseMatrix
import breeze.linalg.DenseVector
import org.statismo.stk.core.registration.Transformation
import org.statismo.stk.core.registration.LandmarkRegistration
import org.statismo.stk.core.registration.AnisotropicScalingSpace
import org.statismo.stk.core.registration.AnisotropicSimilarityTransformationSpace
import reflect.runtime.universe.{ TypeTag, typeOf }
import org.statismo.stk.core.registration.AnisotropicScalingSpace
import spire.math.Numeric

/**
 * WARNING! WE ARE USING RAS COORDINATE SYSTEM
 */

object ImageIO {


  trait WriteNifty[D <: Dim] {
    def write[A : Numeric : TypeTag : ClassTag] (img : DiscreteScalarImage[D, A], f : File) : Try[Unit]
  }


  implicit object DiscreteScalarImage3DNifty extends WriteNifty[_3D] {
    def write[A : Numeric :  TypeTag : ClassTag] (img : DiscreteScalarImage[_3D, A], f : File) : Try[Unit] = {
      writeNifti[A](img, f)
    }
  }

  private case class GenericImageData[Scalar](

    origin: Array[Double],
    spacing: Array[Double],
    size: Array[Long],
    pixelDimensionality: Int,
    voxelType: String,
    data: Array[Scalar]) {

    def hasDimensionality(dim: Int): Boolean = {
      origin.size == dim &&
        spacing.size == dim &&
        size.size == dim
    }
  }

  def read1DScalarImage[Scalar: Numeric: TypeTag : ClassTag](file: File): Try[DiscreteScalarImage[_1D, Scalar]] = {

    file match {
      case f if f.getAbsolutePath.endsWith(".h5") =>

        val imageDataOrFailure = readHDF5[Scalar](f)
        imageDataOrFailure.flatMap {

          imageData =>
            {
              if (!imageData.hasDimensionality(1)) {
                Failure(new Exception(s"wrong dimensionality in the image data"))
              } else if (imageData.pixelDimensionality != 1) {
                Failure(new Exception("wrong pixel dimensionality in image data"))
              } else {

                val domain = DiscreteImageDomain[_1D](Point(imageData.origin(0).toFloat), Vector(imageData.spacing(0).toFloat), Index(imageData.size(0).toInt))
                Success(DiscreteScalarImage(domain, imageData.data))
              }
            }
        }
      case _ => Failure(new Exception("Unknown file type received" + file.getAbsolutePath))
    }
  }

  def read3DScalarImage[Scalar: Numeric: TypeTag: ClassTag](file: File): Try[DiscreteScalarImage[_3D, Scalar]] = {

    file match {
      case f if f.getAbsolutePath.endsWith(".h5") =>

        val imageDataOrFailure = readHDF5[Scalar](f)
        imageDataOrFailure.flatMap {

          imageData =>
            {
              if (!imageData.hasDimensionality(3)) {
                Failure(new Exception(s"wrong dimensionality in the image data"))
              } else if (imageData.pixelDimensionality != 1) {
                Failure(new Exception("wrong pixel dimensionality in image data"))
              } else {
                val domain = DiscreteImageDomain[_3D](
                  Point(imageData.origin(0).toFloat, imageData.origin(1).toFloat, imageData.origin(2).toFloat),
                  Vector(imageData.spacing(0).toFloat, imageData.spacing(1).toFloat, imageData.spacing(2).toFloat),
                  Index(imageData.size(0).toInt, imageData.size(1).toInt, imageData.size(2).toInt))

                Success(DiscreteScalarImage(domain, imageData.data))

              }
            }
        }
      case f if f.getAbsolutePath.endsWith(".vtk") =>
        val reader = new vtkStructuredPointsReader()
        reader.SetFileName(f.getAbsolutePath)
        reader.Update()
        val errCode = reader.GetErrorCode()
        if (errCode != 0) {
          return Failure(new IOException(s"Failed to read vtk file ${f.getAbsolutePath}. " +
            "(error code from vtkReader = $errCode"))
        }
        val sp = reader.GetOutput()
        val img = ImageConversion.vtkStructuredPointsTo3DScalarImage[Scalar](sp)
        reader.Delete()
        sp.Delete()
        img
      case f if f.getAbsolutePath.endsWith(".nii") || f.getAbsolutePath.endsWith(".nia") =>
        readNifti[Scalar](f)
      case _ => Failure(new Exception("Unknown file type received" + file.getAbsolutePath))
    }
  }

  def read2DScalarImage[Scalar: Numeric: ClassTag : TypeTag](file: File): Try[DiscreteScalarImage[_2D, Scalar]] = {

    file match {
      case f if f.getAbsolutePath.endsWith(".h5") =>

        val imageDataOrFailure = readHDF5[Scalar](f)
        imageDataOrFailure.flatMap {

          imageData =>
            {
              if (!imageData.hasDimensionality(2)) {
                Failure(new Exception("wrong dimensionality in the image data "))
              } else if (imageData.pixelDimensionality != 1) {
                Failure(new Exception("wrong pixel dimensionality in image data"))
              } else {
                val domain = DiscreteImageDomain[_2D](
                  Point(imageData.origin(0).toFloat, imageData.origin(1).toFloat),
                  Vector(imageData.spacing(0).toFloat, imageData.spacing(1).toFloat),
                  Index(imageData.size(0).toInt, imageData.size(1).toInt))
                Success(DiscreteScalarImage(domain, imageData.data))
              }

            }
        }
      case f if f.getAbsolutePath.endsWith(".vtk") =>
        val reader = new vtkStructuredPointsReader()
        reader.SetFileName(f.getAbsolutePath)
        reader.Update()
        val errCode = reader.GetErrorCode()
        if (errCode != 0) {
          return Failure(new IOException(s"Failed to read vtk file ${file.getAbsolutePath()}. " +
            "(error code from vtkReader = $errCode"))
        }
        val sp = reader.GetOutput()
        val img = ImageConversion.vtkStructuredPointsTo2DScalarImage[Scalar](sp)
        reader.Delete()
        sp.Delete()
        img

      case _ => Failure(new Exception("Unknown file type received" + file.getAbsolutePath))
    }
  }

  private def readNifti[Scalar: Numeric: TypeTag: ClassTag](file: File): Try[DiscreteScalarImage[_3D, Scalar]] = {

    val scalarConv = implicitly[Numeric[Scalar]]

    for {

      volume <- FastReadOnlyNiftiVolume.read(file.getAbsolutePath)
      pair <- computeNiftiWorldToVoxelTransforms(volume)
    } yield {
      val (transVoxelToWorld, transWorldToVoxel) = pair

      val nx = volume.header.dim(1)
      val ny = volume.header.dim(2)
      val nz = volume.header.dim(3)
      var dim = volume.header.dim(4)

      if (dim == 0)
        dim = 1

      /* figure out the anisotropic scaling factor */
      val s = volume.header.pixdim
      val spacing = DenseVector(s(1), s(2), s(3))

      val anisotropicScaling = new AnisotropicScalingSpace[_3D].transformForParameters(spacing)

      /* get a rigid registration by mapping a few points */
      val origPs = List(Point(0, 0, nz), Point(0, ny, 0), Point(0, ny, nz), Point(nx, 0, 0), Point(nx, 0, nz), Point(nx, ny, 0), Point(nx, ny, nz))
      val scaledPS = origPs.map(anisotropicScaling)
      val imgPs = origPs.map(transVoxelToWorld)

      val rigidReg = LandmarkRegistration.rigid3DLandmarkRegistration((scaledPS zip imgPs).toIndexedSeq)
      val transform = AnisotropicSimilarityTransformationSpace[_3D](Point(0, 0, 0)).transformForParameters(DenseVector(rigidReg.parameters.data ++ spacing.data))

      val newDomain = DiscreteImageDomain[_3D](Index(nx, ny, nz), transform)
      DiscreteScalarImage(newDomain, volume.dataArray.map(v => scalarConv.fromDouble(v)))

    }
  }

  /**
   * returns transformations from voxel to World coordinates and its inverse
   */

  private[this] def computeNiftiWorldToVoxelTransforms(volume: FastReadOnlyNiftiVolume): Try[(Transformation[_3D], Transformation[_3D])] = {
    var dim = volume.header.dim(4)

    if (dim == 0)
      dim = 1

    // check this page http://brainder.org/2012/09/23/the-nifti-file-format/
    // for details about the nifty format

    if (volume.header.sform_code == 0 && volume.header.qform_code == 0)
      return Failure(new IOException("cannot read nifti with both qform and sform codes set to 0"))

    val affineTransMatrix = if (volume.header.sform_code == 0 && volume.header.qform_code > 0)
      DenseMatrix.create(4, 4, volume.header.qform_to_mat44.flatten).t
    else
      DenseMatrix.create(4, 4, volume.header.sformArray).t

    // flip scaling to account for RAS coordinates 
    affineTransMatrix(0, 0) = -affineTransMatrix(0, 0)
    affineTransMatrix(1, 1) = -affineTransMatrix(1, 1)

    //also flip origin (translation params) 
    affineTransMatrix(0, 3) = -affineTransMatrix(0, 3)
    affineTransMatrix(1, 3) = -affineTransMatrix(1, 3)

    val t = new Transformation[_3D] {
      def apply(x: Point[_3D]) = {
        val xh = DenseVector(x(0), x(1), x(2), 1.0)
        val t: DenseVector[Double] = affineTransMatrix * xh
        Point(t(0).toFloat, t(1).toFloat, t(2).toFloat)
      }
      //override def takeDerivative(x: Point[ThreeD]): Matrix3x3 = ???
    }

    val affineTransMatrixInv: DenseMatrix[Double] = breeze.linalg.inv(affineTransMatrix)
    val tinv = new Transformation[_3D] {
      def apply(x: Point[_3D]) = {
        val xh: DenseVector[Double] = DenseVector(x(0), x(1), x(2), 1.0)
        val t: DenseVector[Float] = (affineTransMatrixInv * xh).map(_.toFloat)
        Point(t(0), t(1), t(2))
      }
    }

    Success((t, tinv))
  }

  /**
   * read image data in ITK's hdf5 format
   * @tparam Scalar The type of the Scalar elements in the image
   * @param file The file name
   *
   */

  private def readHDF5[Scalar: TypeTag](file: File): Try[GenericImageData[Scalar]] = {
    def pixelDimensionality(dims: Array[Long], dataDims: IndexedSeq[Long]): Int = {
      if (dims.length == dataDims.length) 1 else dataDims.last.toInt
    }

    val genericImageData = for {
      h5file <- HDF5Utils.openFileForReading(file)
      directions <- h5file.readNDArray[Double]("/ITKImage/0/Directions")
      voxelType <- h5file.readString("/ITKImage/0/VoxelType")
      dims <- h5file.readArray[Long]("/ITKImage/0/Dimension")
      origin <- h5file.readArray[Double]("/ITKImage/0/Origin")
      spacing <- h5file.readArray[Double]("/ITKImage/0/Spacing")
      voxelData <- readAndCheckVoxelData[Scalar](h5file, voxelType)
      _ <- Try {
        h5file.close()
      }
    } yield GenericImageData(origin, spacing, dims, pixelDimensionality(dims, voxelData.dims), voxelType, voxelData.data)

    genericImageData
  }


  def writeNifti[Scalar: Numeric: TypeTag: ClassTag](img: DiscreteScalarImage[_3D, Scalar], file: File): Try[Unit] = {


    val scalarConv = implicitly[Numeric[Scalar]]

    val domain = img.domain
    val size = domain.size
    val dim = 1

    Try {

      val volume = new NiftiVolume(size(0), size(1), size(2), dim)

      // the data

      for (d <- 0 until dim; k <- 0 until size(2); j <- 0 until size(1); i <- 0 until size(0)) {
        volume.data(i)(j)(k)(d) = scalarConv.toDouble(img(Index(i, j, k)))

      }

      // params : (Translation++rotation++anisScaling)
      val anisotropicTransformParams = img.domain.indexToPhysicalCoordinateTransform.parameters.data
      val translationParams = anisotropicTransformParams.take(3)
      val rotationParams = anisotropicTransformParams.drop(3).take(3)
      val scalingParams = anisotropicTransformParams.drop(6).take(3)

      if (breeze.linalg.norm(DenseVector(scalingParams.map(Math.abs)) - domain.spacing.toBreezeVector) > 0.01f || breeze.linalg.norm(DenseVector(translationParams) - domain.origin.toBreezeVector) > 0.01f)
        return Failure(new Exception("NiftiIO: indicated anistotropic similarity transform parameters mismatch with the image domain. params : " + scalingParams.deep + " domain spacing : " + domain.spacing))

      val alpha = rotationParams(0)
      val beta = rotationParams(1)
      val gamma = rotationParams(2)

      val ca = Math.cos(alpha); val sa = Math.sin(alpha);
      val cb = Math.cos(beta); val sb = Math.sin(beta);
      val cg = Math.cos(gamma); val sg = Math.sin(gamma);

      /**
       * Here to force the RAS view, we invert the first and second component of the anisotropic scaling
       * We also flip the first two components of the translation to the origin
       */

      val M = DenseMatrix.zeros[Double](4, 4)
      M(0, 0) = cb * cg * (domain.spacing(0) * -1f); M(0, 1) = -cb * sg; M(0, 2) = sb; M(0, 3) = -domain.origin(0)
      M(1, 0) = ca * sg + sa * sb * cg; M(1, 1) = -1f * (ca * cg - (sa * sb * sg)) * domain.spacing(1); M(1, 2) = -sa * cb; M(1, 3) = -domain.origin(1)
      M(2, 0) = sa * sg - ca * sb * cg; M(2, 1) = (sa * cg + (ca * sb * sg)); M(2, 2) = domain.spacing(2) * (ca * cb); M(2, 3) = domain.origin(2)
      M(3, 3) = 1

      // the header
      //  val header = new NiftiHeader()
      volume.header.setDatatype(niftyDataTypeFromScalar[Scalar])
      volume.header.qform_code = 0
      volume.header.sform_code = 2 // TODO check me that this is right

      volume.header.srow_x = M.t.toDenseVector.data.take(4).map(_.toFloat)
      volume.header.srow_y = M.t.toDenseVector.data.drop(4).take(4).map(_.toFloat)
      volume.header.srow_z = M.t.toDenseVector.data.drop(8).take(4).map(_.toFloat)
      volume.header.pixdim(1) = domain.spacing(0)
      volume.header.pixdim(2) = domain.spacing(1)
      volume.header.pixdim(3) = domain.spacing(2)

      volume.write(file.getAbsolutePath)
    }
  }

  private[this] def niftyDataTypeFromScalar[Scalar: Numeric: TypeTag: ClassTag]: Short = {

    typeOf[Scalar] match {
      case t if t =:= typeOf[Char] => 2
      case t if t <:< typeOf[Short] => 4
      case t if t <:< typeOf[Int] => 8
      case t if t <:< typeOf[Float] => 16
      case t if t <:< typeOf[Double] => 64
      case _ => throw new Throwable(s"Unsupported datatype ${typeOf[Scalar]}")
    }
  }

  def writeVTK[D <: Dim : NDSpace : SupportsConversionToVTK, Scalar: Numeric: TypeTag: ClassTag](img: DiscreteScalarImage[D, Scalar], file: File): Try[Unit] = {

      val imgVtk = ImageConversion.imageTovtkStructuredPoints(img)
      writeVTKInternal(imgVtk, file)
  }


  private def writeVTKInternal(imgVtk: vtkStructuredPoints, file: File): Try[Unit] = {
    val writer = new vtkStructuredPointsWriter()
    writer.SetInputData(imgVtk)
    writer.SetFileName(file.getAbsolutePath)
    writer.SetFileTypeToBinary()
    writer.Update()
    val errorCode = writer.GetErrorCode()
    if (errorCode != 0) {
      Failure(new IOException(s"Error writing vtk file ${file.getAbsolutePath} (error code $errorCode"))
    } else {
      Success(())
    }
  }

  def writeHDF5[D <: Dim, Scalar: TypeTag: ClassTag](img: DiscreteScalarImage[D, Scalar], file: File): Try[Unit] = {

    val maybeVoxelType = scalarTypeToString[Scalar]()
    if (maybeVoxelType.isEmpty) {
      return Failure(new Exception(s"invalid voxeltype " + typeOf[Scalar]))
    }
    val voxelType = maybeVoxelType.get

    // append the number of components to the image dimensionality. 
    // The data of an image of size m x n will be saved as an array of dims n x m x d, 
    // where d is the number of components 
    // (note that here the dimensions of the voxelArray are reversed compared the the
    // vector dims that is stored in the field Dimensions. This is the convention of the itk implementation
    // which we follow)
    var voxelArrayDim = img.domain.size.data.reverse.map(_.toLong)

<<<<<<< HEAD
    // TODO directions are currently ignore. This should not be
=======
    if (img.valueDimensionality > 1)
      voxelArrayDim = voxelArrayDim ++ IndexedSeq[Long](img.valueDimensionality)

>>>>>>> 7b54bc31
    val directions = NDArray[Double](
      IndexedSeq[Long](img.domain.size.dimensionality, img.domain.size.dimensionality),
      img.domain.directions.data.map(_.toDouble))

    val maybeError: Try[Unit] = for {
      h5file <- HDF5Utils.createFile(file)
      _ <- h5file.writeNDArray("/ITKImage/0/Directions", directions)
      _ <- h5file.writeArray("/ITKImage/0/Dimension", img.domain.size.data.map(_.toLong))
      _ <- h5file.writeArray("/ITKImage/0/Origin", img.domain.origin.data.map(_.toDouble))
      _ <- h5file.writeArray("/ITKImage/0/Spacing", img.domain.spacing.data.map(_.toDouble))
      _ <- h5file.writeNDArray("/ITKImage/0/VoxelData", NDArray(voxelArrayDim, img.values.toArray))
      _ <- h5file.createGroup("/ITKImage/0/MetaData")
      _ <- h5file.writeString("/ITKVersion", "4.2.0") // we don't need it - ever
      _ <- h5file.writeString("/HDFVersion", HDF5Utils.hdf5Version)
      _ <- h5file.writeString("/ITKImage/0/VoxelType", voxelType)
      _ <- Try {
        h5file.close()
      }
    } yield {
      ()
    } // if everything is okay, we have a Unit type and no error here
    maybeError
  }

  private def scalarTypeToString[Scalar: TypeTag](): Option[String] = {
    typeOf[Scalar] match {
      case t if t =:= typeOf[Float] => Some("FLOAT")
      case t if t =:= typeOf[Short] => Some("SHORT")
      case t if t =:= typeOf[Double] => Some("DOUBLE")
      case _ => None
    }
  }

  private def readAndCheckVoxelData[Scalar: TypeTag](h5file: HDF5File, voxelType: String): Try[NDArray[Scalar]] = {
    h5file.readNDArray[Scalar]("/ITKImage/0/VoxelData").flatMap(voxelData => {
      val typeString = scalarTypeToString[Scalar]().getOrElse("unknown type")
      if (typeString == voxelType) Success(voxelData)
      else Failure(
        throw new Exception(s"Specified scalar type ($typeString) does not match voxeltype ($voxelType)"))
    })
  }
}

// end of enclosing object
<|MERGE_RESOLUTION|>--- conflicted
+++ resolved
@@ -406,13 +406,6 @@
     // which we follow)
     var voxelArrayDim = img.domain.size.data.reverse.map(_.toLong)
 
-<<<<<<< HEAD
-    // TODO directions are currently ignore. This should not be
-=======
-    if (img.valueDimensionality > 1)
-      voxelArrayDim = voxelArrayDim ++ IndexedSeq[Long](img.valueDimensionality)
-
->>>>>>> 7b54bc31
     val directions = NDArray[Double](
       IndexedSeq[Long](img.domain.size.dimensionality, img.domain.size.dimensionality),
       img.domain.directions.data.map(_.toDouble))
