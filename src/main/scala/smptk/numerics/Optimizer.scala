--- conflicted
+++ resolved
@@ -20,24 +20,20 @@
   private def optimize(x0 : ParameterVector, c : CostFunction) : ParameterVector = {
     val f = new DiffFunction[DenseVector[Double]] { 
       def calculate(x : DenseVector[Double]) =  {
-        val xFloat = x.map(_.toFloat)
-        val (v, g) = c(xFloat)
-        (v, g.map(_.toDouble))
+        val (v, g) = c(x)
+        (v, g)
       }
     }
     val lbfgs = new LBFGS[DenseVector[Double]](maxIter = numIterations)
-    val optParams = lbfgs.minimize(f, x0.map(_.toDouble))
-        optParams.map(_.toFloat)
+    val optParams = lbfgs.minimize(f, x0)
+        optParams
   }
 }
 
 case class GradientDescentOptimizer(val numIterations : Int) extends Optimizer {
   
-<<<<<<< HEAD
-  val stepLength  : Double = 0.1
-=======
-  val stepLength  : Float = 0.000000000005f
->>>>>>> df7f97e0
+  val stepLength  : Double = 0.000000000005
+
   
   def apply(x0 : ParameterVector, c : CostFunction) : ParameterVector = {
      optimize(x0, c, 0)
