package smptk
package registration

import image.Geometry._
import image.CoordVector
import breeze.linalg.{pinv, diag, DenseMatrix}
import smptk.image.DiscreteImageDomain1D
import breeze.linalg.DenseVector
import smptk.numerics.RandomSVD
import smptk.image.DiscreteImageDomain
import breeze.plot.Figure
import smptk.numerics.Sampler
import smptk.common.DiscreteDomain
import smptk.common.BoxedRegion
import smptk.numerics.UniformSampler

trait PDKernel[CV[A] <: CoordVector[A]] {
  def apply(x : CV[Double], y : CV[Double]) : DenseMatrix[Double]
  def outputDim: Int
}

case class UncorrelatedKernelND[CV[A] <: CoordVector[A]](k: PDKernel[CV], val outputDim: Int) extends PDKernel[CV] {
  if (k.outputDim != 1) throw new IllegalArgumentException("Can only build Uncorrelated kernels from scalar valued kernels")
  val I = DenseMatrix.eye[Double](outputDim)
  def apply(x: CV[Double], y: CV[Double]) = I * (k(x, y)(0, 0)) // k is scalar valued

}

case class GaussianKernel3D(val sigma: Double) extends PDKernel[CoordVector3D] {
  val sigma2 = sigma * sigma
  def outputDim = 1
  def apply(x: CoordVector3D[Double], y:CoordVector3D[Double]) = {

    val r0 = (x(0) - y(0)) 
    val r1 = (x(1) - y(1))    
    val r2 = (x(2) - y(2))    
    val normr2 = r0*r0 + r1 * r1 + r2*r2// ||x -y ||^2
    if (normr2/ sigma2 > 10) DenseMatrix(0.)
    else DenseMatrix(scala.math.exp(-normr2 / sigma2))
  }
}

case class GaussianKernel2D(val sigma: Double) extends PDKernel[CoordVector2D] {
  val sigma2 = sigma * sigma
  def outputDim = 1
  def apply(x: CoordVector2D[Double], y:CoordVector2D[Double]) = {

    val r0 = (x(0) - y(0)) 
    val r1 = (x(1) - y(1))    
    val normr2 = r0*r0 + r1 * r1 // ||x -y ||^2
    if (normr2/ sigma2 > 10) DenseMatrix(0.)
    else DenseMatrix(scala.math.exp(-normr2 / sigma2))
  }
}

case class GaussianKernel1D(val sigma: Double) extends PDKernel[CoordVector1D] {

  val sigma2 = sigma * sigma
  
  def outputDim = 1
  def apply(x: Point1D, y: Point1D) = {

    val r = (x(0) - y(0))
    if (r * 5 / sigma2 > 10) DenseMatrix(0.)
    else DenseMatrix(scala.math.exp(-(r * r) / sigma2))
  }
}


case class PolynomialKernel3D(degree: Int) extends PDKernel[CoordVector3D] {
  def outputDim = 1
  def apply(x: Point3D, y: Point3D) = {    
    DenseMatrix(math.pow(x(0) * y(0) + x(1) * y(1) + x(2)*y(2) + 1, degree))
  }
}

case class PolynomialKernel2D(degree: Int) extends PDKernel[CoordVector2D] {
  def outputDim = 1
  def apply(x: Point2D, y: Point2D) = {    
    DenseMatrix(math.pow(x(0) * y(0) + x(1) * y(1) + 1, degree))
  }
}

case class PolynomialKernel1D(degree: Int) extends PDKernel[CoordVector1D] {
  def outputDim = 1
  def apply(x: Point1D, y: Point1D) = {
    DenseMatrix(math.pow(x(0) * y(0) + 1, degree))
  }
}

object Kernel {

  def computeKernelMatrix[CV[A] <: CoordVector[A]](xs: IndexedSeq[CV[Double]], k: PDKernel[CV]): DenseMatrix[Double] = {
    val d = k.outputDim

    val K = DenseMatrix.zeros[Double](xs.size * d, xs.size * d) 
    for { (xi, i) <- xs.zipWithIndex; (xj, j) <- xs.zipWithIndex; di <- 0 until d; dj <- 0 until d } {
      K(i * d + di, j * d + dj) = k(xi, xj)(di, dj)
      K(j * d + dj, i * d + di) = K(i * d + di, j * d + dj)
    }
    K
  }

  /**
   * for every domain point x in the list, we compute the kernel vector
   * kx = (k(x, x1), ... k(x, xm))
   * since the kernel is matrix valued, kx is actually a matrix
   */
  def computeKernelVectorFor[CV[A] <: CoordVector[A]](x: CV[Double], xs: IndexedSeq[CV[Double]], k: PDKernel[CV]): DenseMatrix[Double] = {
    val d = k.outputDim

    val kxs = DenseMatrix.zeros[Double](d, xs.size * d)

    var j = 0
    while (j < xs.size) {
    var di = 0
      while (di < d) {
        var dj = 0
        while (dj < d) {          
          kxs(di, j * d + dj) = k(xs(j), x)(di, dj)
          dj += 1
        }
        di += 1
      }
      j += 1
    }
    
    kxs
  }
<<<<<<< HEAD
  def computeNystromApproximation[CV[A] <: CoordVector[A]](k: PDKernel[CV], domain: BoxedRegion[CV], numBasisFunctions: Int, numPointsForNystrom : Int, sampler : Sampler[CV]): (IndexedSeq[(Double, (CV[Double] => DenseVector[Double]))], Int) = {

    // procedure for the nystrom approximation as described in 
    // Gaussian Processes for machine Learning (Rasmussen and Williamson), Chapter 4, Page 99
	val ndVolume : Double = (0 until domain.dimensionality).foldLeft(1.)((p, d) => (domain.extent(d) - domain.origin(d)) * p)
	val ptsForNystrom = sampler.sample(domain, numPointsForNystrom)

=======
  
   def computeNystromApproximation[CV[A] <: CoordVector[A]](k: PDKernel[CV], domain: BoxedRegion[CV], numBasisFunctions: Int, numPointsForNystrom : Int, sampler : Sampler[CV]): (IndexedSeq[Double], CV[Double] => IndexedSeq[DenseVector[Double]],  Int) = {

    // procedure for the nystrom approximation as described in 
    // Gaussian Processes for machine Learning (Rasmussen and Williamson), Chapter 4, Page 99
	
	val ptsForNystrom = sampler.sample(domain, numPointsForNystrom)
	val ndVolume = domain.volume
	
>>>>>>> f01279cf
    val kernelMatrix = computeKernelMatrix(ptsForNystrom, k)
    val (uMat, lambdaMat, _) = RandomSVD.computeSVD(kernelMatrix , numBasisFunctions)
    val lambda = lambdaMat.map(lmbda => (ndVolume.toDouble /  numPointsForNystrom.toDouble) * lmbda  )
    val numParams = (for (i <- (0 until lambda.size) if lambda(i) >= 1e-8) yield 1).size
  
    val W = uMat(::, 0 until numParams) * math.sqrt(numPointsForNystrom / ndVolume.toDouble) * pinv(diag(lambdaMat(0 until numParams)))

    def phi(x: CV[Double]) = {
        val kx = computeKernelVectorFor(x , ptsForNystrom, k)
        val value = kx * W
        // return an indexed seq containing with elements corresponding to the i deformations 
    	(0 until numParams).map(value(::, _))
    }

    (lambda(0 until numParams).toArray.toIndexedSeq, phi _ , numParams)
  }
<<<<<<< HEAD
  
=======


>>>>>>> f01279cf
}<|MERGE_RESOLUTION|>--- conflicted
+++ resolved
@@ -127,15 +127,7 @@
     
     kxs
   }
-<<<<<<< HEAD
-  def computeNystromApproximation[CV[A] <: CoordVector[A]](k: PDKernel[CV], domain: BoxedRegion[CV], numBasisFunctions: Int, numPointsForNystrom : Int, sampler : Sampler[CV]): (IndexedSeq[(Double, (CV[Double] => DenseVector[Double]))], Int) = {
 
-    // procedure for the nystrom approximation as described in 
-    // Gaussian Processes for machine Learning (Rasmussen and Williamson), Chapter 4, Page 99
-	val ndVolume : Double = (0 until domain.dimensionality).foldLeft(1.)((p, d) => (domain.extent(d) - domain.origin(d)) * p)
-	val ptsForNystrom = sampler.sample(domain, numPointsForNystrom)
-
-=======
   
    def computeNystromApproximation[CV[A] <: CoordVector[A]](k: PDKernel[CV], domain: BoxedRegion[CV], numBasisFunctions: Int, numPointsForNystrom : Int, sampler : Sampler[CV]): (IndexedSeq[Double], CV[Double] => IndexedSeq[DenseVector[Double]],  Int) = {
 
@@ -145,7 +137,6 @@
 	val ptsForNystrom = sampler.sample(domain, numPointsForNystrom)
 	val ndVolume = domain.volume
 	
->>>>>>> f01279cf
     val kernelMatrix = computeKernelMatrix(ptsForNystrom, k)
     val (uMat, lambdaMat, _) = RandomSVD.computeSVD(kernelMatrix , numBasisFunctions)
     val lambda = lambdaMat.map(lmbda => (ndVolume.toDouble /  numPointsForNystrom.toDouble) * lmbda  )
@@ -162,10 +153,5 @@
 
     (lambda(0 until numParams).toArray.toIndexedSeq, phi _ , numParams)
   }
-<<<<<<< HEAD
-  
-=======
 
-
->>>>>>> f01279cf
 }